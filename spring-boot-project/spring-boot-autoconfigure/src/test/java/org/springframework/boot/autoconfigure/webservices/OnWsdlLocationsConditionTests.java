/*
 * Copyright 2012-2019 the original author or authors.
 *
 * Licensed under the Apache License, Version 2.0 (the "License");
 * you may not use this file except in compliance with the License.
 * You may obtain a copy of the License at
 *
 *      https://www.apache.org/licenses/LICENSE-2.0
 *
 * Unless required by applicable law or agreed to in writing, software
 * distributed under the License is distributed on an "AS IS" BASIS,
 * WITHOUT WARRANTIES OR CONDITIONS OF ANY KIND, either express or implied.
 * See the License for the specific language governing permissions and
 * limitations under the License.
 */

package org.springframework.boot.autoconfigure.webservices;

import org.junit.Test;

import org.springframework.boot.test.context.runner.ApplicationContextRunner;
import org.springframework.context.annotation.Bean;
import org.springframework.context.annotation.Conditional;
import org.springframework.context.annotation.Configuration;

import static org.assertj.core.api.Assertions.assertThat;

/**
 * Tests for {@link OnWsdlLocationsCondition}.
 *
 * @author Eneias Silva
 * @author Stephane Nicoll
 */
public class OnWsdlLocationsConditionTests {

	private final ApplicationContextRunner contextRunner = new ApplicationContextRunner()
			.withUserConfiguration(TestConfig.class);

	@Test
	public void wsdlLocationsNotDefined() {
		this.contextRunner.run((context) -> assertThat(context).doesNotHaveBean("foo"));
	}

	@Test
	public void wsdlLocationsDefinedAsCommaSeparated() {
		this.contextRunner.withPropertyValues("spring.webservices.wsdl-locations=value1")
				.run((context) -> assertThat(context).hasBean("foo"));
	}

	@Test
<<<<<<< HEAD
	public void wsdlLocationsDefinedAsList() {
		this.contextRunner
				.withPropertyValues("spring.webservices.wsdl-locations[0]=value1")
=======
	public void bootstrapHostsDefinedAsList() {
		this.contextRunner.withPropertyValues("spring.webservices.wsdl-locations[0]=value1")
>>>>>>> c6c139d9
				.run((context) -> assertThat(context).hasBean("foo"));
	}

	@Configuration
	@Conditional(OnWsdlLocationsCondition.class)
	protected static class TestConfig {

		@Bean
		public String foo() {
			return "foo";
		}

	}

}<|MERGE_RESOLUTION|>--- conflicted
+++ resolved
@@ -48,14 +48,8 @@
 	}
 
 	@Test
-<<<<<<< HEAD
 	public void wsdlLocationsDefinedAsList() {
-		this.contextRunner
-				.withPropertyValues("spring.webservices.wsdl-locations[0]=value1")
-=======
-	public void bootstrapHostsDefinedAsList() {
 		this.contextRunner.withPropertyValues("spring.webservices.wsdl-locations[0]=value1")
->>>>>>> c6c139d9
 				.run((context) -> assertThat(context).hasBean("foo"));
 	}
 
