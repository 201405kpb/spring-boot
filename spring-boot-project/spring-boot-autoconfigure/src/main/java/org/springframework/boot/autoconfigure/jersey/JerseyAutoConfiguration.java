--- conflicted
+++ resolved
@@ -117,33 +117,14 @@
 	}
 
 	private void customize() {
-<<<<<<< HEAD
 		this.customizers.orderedStream()
 				.forEach((customizer) -> customizer.customize(this.config));
-=======
-		if (this.customizers != null) {
-			AnnotationAwareOrderComparator.sort(this.customizers);
-			for (ResourceConfigCustomizer customizer : this.customizers) {
-				customizer.customize(this.config);
-			}
-		}
 	}
 
 	@Bean
 	@ConditionalOnMissingBean
 	public JerseyApplicationPath jerseyApplicationPath() {
 		return this::resolveApplicationPath;
-	}
-
-	@Bean
-	@ConditionalOnMissingBean
-	public FilterRegistrationBean<RequestContextFilter> requestContextFilter() {
-		FilterRegistrationBean<RequestContextFilter> registration = new FilterRegistrationBean<>();
-		registration.setFilter(new RequestContextFilter());
-		registration.setOrder(this.jersey.getFilter().getOrder() - 1);
-		registration.setName("requestContextFilter");
-		return registration;
->>>>>>> decaacdd
 	}
 
 	@Bean
