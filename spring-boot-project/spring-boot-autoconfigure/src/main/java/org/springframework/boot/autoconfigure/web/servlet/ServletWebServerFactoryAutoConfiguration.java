/*
 * Copyright 2012-2023 the original author or authors.
 *
 * Licensed under the Apache License, Version 2.0 (the "License");
 * you may not use this file except in compliance with the License.
 * You may obtain a copy of the License at
 *
 *      https://www.apache.org/licenses/LICENSE-2.0
 *
 * Unless required by applicable law or agreed to in writing, software
 * distributed under the License is distributed on an "AS IS" BASIS,
 * WITHOUT WARRANTIES OR CONDITIONS OF ANY KIND, either express or implied.
 * See the License for the specific language governing permissions and
 * limitations under the License.
 */

package org.springframework.boot.autoconfigure.web.servlet;

import jakarta.servlet.DispatcherType;
import jakarta.servlet.ServletRequest;

import org.springframework.beans.BeansException;
import org.springframework.beans.factory.BeanFactory;
import org.springframework.beans.factory.BeanFactoryAware;
import org.springframework.beans.factory.ObjectProvider;
import org.springframework.beans.factory.config.ConfigurableListableBeanFactory;
import org.springframework.beans.factory.support.BeanDefinitionRegistry;
import org.springframework.beans.factory.support.RootBeanDefinition;
import org.springframework.boot.autoconfigure.AutoConfiguration;
import org.springframework.boot.autoconfigure.AutoConfigureOrder;
import org.springframework.boot.autoconfigure.EnableAutoConfiguration;
import org.springframework.boot.autoconfigure.condition.ConditionalOnClass;
import org.springframework.boot.autoconfigure.condition.ConditionalOnProperty;
import org.springframework.boot.autoconfigure.condition.ConditionalOnWebApplication;
import org.springframework.boot.autoconfigure.condition.ConditionalOnWebApplication.Type;
import org.springframework.boot.autoconfigure.web.ServerProperties;
import org.springframework.boot.context.properties.EnableConfigurationProperties;
import org.springframework.boot.web.server.ErrorPageRegistrarBeanPostProcessor;
import org.springframework.boot.web.server.WebServerFactoryCustomizerBeanPostProcessor;
import org.springframework.boot.web.servlet.FilterRegistrationBean;
import org.springframework.boot.web.servlet.WebListenerRegistrar;
import org.springframework.boot.web.servlet.server.CookieSameSiteSupplier;
import org.springframework.context.annotation.Bean;
import org.springframework.context.annotation.Configuration;
import org.springframework.context.annotation.Import;
import org.springframework.context.annotation.ImportBeanDefinitionRegistrar;
import org.springframework.core.Ordered;
import org.springframework.core.type.AnnotationMetadata;
import org.springframework.util.ObjectUtils;
import org.springframework.web.filter.ForwardedHeaderFilter;

/**
 * {@link EnableAutoConfiguration Auto-configuration} for servlet web servers.
 *
 * @author Phillip Webb
 * @author Dave Syer
 * @author Ivan Sopov
 * @author Brian Clozel
 * @author Stephane Nicoll
 * @since 2.0.0
 */
@AutoConfiguration
@AutoConfigureOrder(Ordered.HIGHEST_PRECEDENCE)
@ConditionalOnClass(ServletRequest.class) //存在 ServletRequest 类
@ConditionalOnWebApplication(type = Type.SERVLET)// WEB项目类型 为 SERVLET 类型
@EnableConfigurationProperties(ServerProperties.class)// 引入 ServerProperties 配置项
// 导入 内部类 BeanPostProcessorsRegistrar用于注册 BeanPostProcessor
// 导入 ServletWebServerFactoryConfiguration 三个内部类用于判断WEB应用服务类型
@Import({ ServletWebServerFactoryAutoConfiguration.BeanPostProcessorsRegistrar.class,
		ServletWebServerFactoryConfiguration.EmbeddedTomcat.class,
		ServletWebServerFactoryConfiguration.EmbeddedJetty.class,
		ServletWebServerFactoryConfiguration.EmbeddedUndertow.class })
public class ServletWebServerFactoryAutoConfiguration {

	// 初始化 ServletWebServerFactoryCustomizer
	@Bean
	public ServletWebServerFactoryCustomizer servletWebServerFactoryCustomizer(ServerProperties serverProperties,
			ObjectProvider<WebListenerRegistrar> webListenerRegistrars,
			ObjectProvider<CookieSameSiteSupplier> cookieSameSiteSuppliers) {
		return new ServletWebServerFactoryCustomizer(serverProperties, webListenerRegistrars.orderedStream().toList(),
				cookieSameSiteSuppliers.orderedStream().toList());
	}

	// 初始化 TomcatServletWebServerFactoryCustomizer
	@Bean
	@ConditionalOnClass(name = "org.apache.catalina.startup.Tomcat")
	public TomcatServletWebServerFactoryCustomizer tomcatServletWebServerFactoryCustomizer(
			ServerProperties serverProperties) {
		return new TomcatServletWebServerFactoryCustomizer(serverProperties);
	}


	@Configuration(proxyBeanMethods = false)
	@ConditionalOnProperty(value = "server.forward-headers-strategy", havingValue = "framework")
	@ConditionalOnMissingFilterBean(ForwardedHeaderFilter.class)
	static class ForwardedHeaderFilterConfiguration {

		//初始化 ForwardedHeaderFilterCustomizer
		@Bean
		@ConditionalOnClass(name = "org.apache.catalina.startup.Tomcat")
		ForwardedHeaderFilterCustomizer tomcatForwardedHeaderFilterCustomizer(ServerProperties serverProperties) {
			return (filter) -> filter.setRelativeRedirects(serverProperties.getTomcat().isUseRelativeRedirects());
		}

		// 实例化注册FilterRegistrationBean<ForwardedHeaderFilter>并设置其DispatcherType类型和优先级
		@Bean
		FilterRegistrationBean<ForwardedHeaderFilter> forwardedHeaderFilter(
				ObjectProvider<ForwardedHeaderFilterCustomizer> customizerProvider) {
			ForwardedHeaderFilter filter = new ForwardedHeaderFilter();
			customizerProvider.ifAvailable((customizer) -> customizer.customize(filter));
			FilterRegistrationBean<ForwardedHeaderFilter> registration = new FilterRegistrationBean<>(filter);
			registration.setDispatcherTypes(DispatcherType.REQUEST, DispatcherType.ASYNC, DispatcherType.ERROR);
			registration.setOrder(Ordered.HIGHEST_PRECEDENCE);
			return registration;
		}

	}

	interface ForwardedHeaderFilterCustomizer {

		void customize(ForwardedHeaderFilter filter);

	}

	/**
	 * Registers a {@link WebServerFactoryCustomizerBeanPostProcessor}. Registered via
	 * {@link ImportBeanDefinitionRegistrar} for early registration.
	 * 通过 ImportBeanDefinitionRegistrar 注册一个 WebServerFactoryCustomizerBeanPostProcessor
	 */
	public static class BeanPostProcessorsRegistrar implements ImportBeanDefinitionRegistrar, BeanFactoryAware {

		private ConfigurableListableBeanFactory beanFactory;

		// 实现 BeanFactoryAware 的方法，设置 BeanFactory 属性
		@Override
		public void setBeanFactory(BeanFactory beanFactory) throws BeansException {
			if (beanFactory instanceof ConfigurableListableBeanFactory listableBeanFactory) {
				this.beanFactory = listableBeanFactory;
			}
		}

		// 注册WebServerFactoryCustomizerBeanPostProcessor 与ErrorPageRegistrarBeanPostProcessor
		@Override
		public void registerBeanDefinitions(AnnotationMetadata importingClassMetadata,
				BeanDefinitionRegistry registry) {
			if (this.beanFactory == null) {
				return;
			}
			registerSyntheticBeanIfMissing(registry, "webServerFactoryCustomizerBeanPostProcessor",
					WebServerFactoryCustomizerBeanPostProcessor.class);
			registerSyntheticBeanIfMissing(registry, "errorPageRegistrarBeanPostProcessor",
					ErrorPageRegistrarBeanPostProcessor.class);
		}
		// 检查并注册Bean对象
		private <T> void registerSyntheticBeanIfMissing(BeanDefinitionRegistry registry, String name,
<<<<<<< HEAD
				Class<T> beanClass, Supplier<T> instanceSupplier) {
			// 检查指定Bean 是否存在，如果不存在则创建Bean 对象并注册
=======
				Class<T> beanClass) {
>>>>>>> 390892f1
			if (ObjectUtils.isEmpty(this.beanFactory.getBeanNamesForType(beanClass, true, false))) {
				RootBeanDefinition beanDefinition = new RootBeanDefinition(beanClass);
				beanDefinition.setSynthetic(true);
				registry.registerBeanDefinition(name, beanDefinition);
			}
		}

	}

}<|MERGE_RESOLUTION|>--- conflicted
+++ resolved
@@ -153,12 +153,8 @@
 		}
 		// 检查并注册Bean对象
 		private <T> void registerSyntheticBeanIfMissing(BeanDefinitionRegistry registry, String name,
-<<<<<<< HEAD
-				Class<T> beanClass, Supplier<T> instanceSupplier) {
+				Class<T> beanClass) {
 			// 检查指定Bean 是否存在，如果不存在则创建Bean 对象并注册
-=======
-				Class<T> beanClass) {
->>>>>>> 390892f1
 			if (ObjectUtils.isEmpty(this.beanFactory.getBeanNamesForType(beanClass, true, false))) {
 				RootBeanDefinition beanDefinition = new RootBeanDefinition(beanClass);
 				beanDefinition.setSynthetic(true);
