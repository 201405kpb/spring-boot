/*
 * Copyright 2012-2019 the original author or authors.
 *
 * Licensed under the Apache License, Version 2.0 (the "License");
 * you may not use this file except in compliance with the License.
 * You may obtain a copy of the License at
 *
 *      https://www.apache.org/licenses/LICENSE-2.0
 *
 * Unless required by applicable law or agreed to in writing, software
 * distributed under the License is distributed on an "AS IS" BASIS,
 * WITHOUT WARRANTIES OR CONDITIONS OF ANY KIND, either express or implied.
 * See the License for the specific language governing permissions and
 * limitations under the License.
 */

package org.springframework.boot.web.reactive.server;

import java.io.File;
import java.io.FileInputStream;
import java.net.InetSocketAddress;
import java.nio.charset.StandardCharsets;
import java.security.KeyStore;
import java.time.Duration;
import java.util.Arrays;
import java.util.concurrent.Callable;

import javax.net.ssl.KeyManagerFactory;
import javax.net.ssl.SSLException;

import io.netty.channel.ChannelHandlerContext;
import io.netty.channel.ChannelInboundHandlerAdapter;
import io.netty.handler.codec.http.HttpHeaderNames;
import io.netty.handler.codec.http.HttpResponse;
import io.netty.handler.ssl.SslContextBuilder;
import io.netty.handler.ssl.SslProvider;
import io.netty.handler.ssl.util.InsecureTrustManagerFactory;
import org.junit.jupiter.api.AfterEach;
import org.junit.jupiter.api.Test;
import reactor.core.publisher.Mono;
import reactor.netty.NettyPipeline;
import reactor.netty.http.client.HttpClient;
import reactor.test.StepVerifier;

import org.springframework.boot.web.server.Compression;
import org.springframework.boot.web.server.Ssl;
import org.springframework.boot.web.server.WebServer;
import org.springframework.core.io.buffer.DataBuffer;
import org.springframework.core.io.buffer.DataBufferFactory;
import org.springframework.core.io.buffer.DefaultDataBufferFactory;
import org.springframework.http.HttpHeaders;
import org.springframework.http.HttpStatus;
import org.springframework.http.MediaType;
import org.springframework.http.ResponseEntity;
import org.springframework.http.client.reactive.ReactorClientHttpConnector;
import org.springframework.http.server.reactive.HttpHandler;
import org.springframework.http.server.reactive.ServerHttpRequest;
import org.springframework.http.server.reactive.ServerHttpResponse;
import org.springframework.util.SocketUtils;
import org.springframework.util.unit.DataSize;
import org.springframework.web.reactive.function.BodyInserters;
import org.springframework.web.reactive.function.client.WebClient;

import static org.assertj.core.api.Assertions.assertThat;
import static org.assertj.core.api.Assertions.assertThatThrownBy;

/**
 * Base for testing classes that extends {@link AbstractReactiveWebServerFactory}.
 *
 * @author Brian Clozel
 */
public abstract class AbstractReactiveWebServerFactoryTests {

	protected WebServer webServer;

	@AfterEach
	void tearDown() {
		if (this.webServer != null) {
			try {
				this.webServer.stop();
			}
			catch (Exception ex) {
				// Ignore
			}
		}
	}

	protected abstract AbstractReactiveWebServerFactory getFactory();

	@Test
<<<<<<< HEAD
	void specificPort() {
=======
	public void specificPort() throws Exception {
>>>>>>> 3cadde09
		AbstractReactiveWebServerFactory factory = getFactory();
		int specificPort = doWithRetry(() -> {
			int port = SocketUtils.findAvailableTcpPort(41000);
			factory.setPort(port);
			this.webServer = factory.getWebServer(new EchoHandler());
			this.webServer.start();
			return port;
		});
		Mono<String> result = getWebClient().build().post().uri("/test").contentType(MediaType.TEXT_PLAIN)
				.body(BodyInserters.fromValue("Hello World")).exchange()
				.flatMap((response) -> response.bodyToMono(String.class));
		assertThat(result.block(Duration.ofSeconds(30))).isEqualTo("Hello World");
		assertThat(this.webServer.getPort()).isEqualTo(specificPort);
	}

	@Test
	void basicSslFromClassPath() {
		testBasicSslWithKeyStore("classpath:test.jks", "password");
	}

	@Test
	void basicSslFromFileSystem() {
		testBasicSslWithKeyStore("src/test/resources/test.jks", "password");

	}

	protected final void testBasicSslWithKeyStore(String keyStore, String keyPassword) {
		AbstractReactiveWebServerFactory factory = getFactory();
		Ssl ssl = new Ssl();
		ssl.setKeyStore(keyStore);
		ssl.setKeyPassword(keyPassword);
		factory.setSsl(ssl);
		this.webServer = factory.getWebServer(new EchoHandler());
		this.webServer.start();
		ReactorClientHttpConnector connector = buildTrustAllSslConnector();
		WebClient client = WebClient.builder().baseUrl("https://localhost:" + this.webServer.getPort())
				.clientConnector(connector).build();
		Mono<String> result = client.post().uri("/test").contentType(MediaType.TEXT_PLAIN)
				.body(BodyInserters.fromValue("Hello World")).exchange()
				.flatMap((response) -> response.bodyToMono(String.class));
		assertThat(result.block(Duration.ofSeconds(30))).isEqualTo("Hello World");
	}

	protected ReactorClientHttpConnector buildTrustAllSslConnector() {
		SslContextBuilder builder = SslContextBuilder.forClient().sslProvider(SslProvider.JDK)
				.trustManager(InsecureTrustManagerFactory.INSTANCE);
		HttpClient client = HttpClient.create().wiretap(true)
				.secure((sslContextSpec) -> sslContextSpec.sslContext(builder));
		return new ReactorClientHttpConnector(client);
	}

	@Test
	void sslWantsClientAuthenticationSucceedsWithClientCertificate() throws Exception {
		Ssl ssl = new Ssl();
		ssl.setClientAuth(Ssl.ClientAuth.WANT);
		ssl.setKeyStore("classpath:test.jks");
		ssl.setKeyPassword("password");
		ssl.setTrustStore("classpath:test.jks");
		testClientAuthSuccess(ssl, buildTrustAllSslWithClientKeyConnector());
	}

	@Test
	void sslWantsClientAuthenticationSucceedsWithoutClientCertificate() {
		Ssl ssl = new Ssl();
		ssl.setClientAuth(Ssl.ClientAuth.WANT);
		ssl.setKeyStore("classpath:test.jks");
		ssl.setKeyPassword("password");
		ssl.setTrustStore("classpath:test.jks");
		testClientAuthSuccess(ssl, buildTrustAllSslConnector());
	}

	protected ReactorClientHttpConnector buildTrustAllSslWithClientKeyConnector() throws Exception {
		KeyStore clientKeyStore = KeyStore.getInstance(KeyStore.getDefaultType());
		clientKeyStore.load(new FileInputStream(new File("src/test/resources/test.jks")), "secret".toCharArray());
		KeyManagerFactory clientKeyManagerFactory = KeyManagerFactory
				.getInstance(KeyManagerFactory.getDefaultAlgorithm());
		clientKeyManagerFactory.init(clientKeyStore, "password".toCharArray());
		SslContextBuilder builder = SslContextBuilder.forClient().sslProvider(SslProvider.JDK)
				.trustManager(InsecureTrustManagerFactory.INSTANCE).keyManager(clientKeyManagerFactory);
		HttpClient client = HttpClient.create().wiretap(true)
				.secure((sslContextSpec) -> sslContextSpec.sslContext(builder));
		return new ReactorClientHttpConnector(client);
	}

	protected void testClientAuthSuccess(Ssl sslConfiguration, ReactorClientHttpConnector clientConnector) {
		AbstractReactiveWebServerFactory factory = getFactory();
		factory.setSsl(sslConfiguration);
		this.webServer = factory.getWebServer(new EchoHandler());
		this.webServer.start();
		WebClient client = WebClient.builder().baseUrl("https://localhost:" + this.webServer.getPort())
				.clientConnector(clientConnector).build();
		Mono<String> result = client.post().uri("/test").contentType(MediaType.TEXT_PLAIN)
				.body(BodyInserters.fromValue("Hello World")).exchange()
				.flatMap((response) -> response.bodyToMono(String.class));
		assertThat(result.block(Duration.ofSeconds(30))).isEqualTo("Hello World");
	}

	@Test
	void sslNeedsClientAuthenticationSucceedsWithClientCertificate() throws Exception {
		Ssl ssl = new Ssl();
		ssl.setClientAuth(Ssl.ClientAuth.NEED);
		ssl.setKeyStore("classpath:test.jks");
		ssl.setKeyPassword("password");
		ssl.setTrustStore("classpath:test.jks");
		testClientAuthSuccess(ssl, buildTrustAllSslWithClientKeyConnector());
	}

	@Test
	void sslNeedsClientAuthenticationFailsWithoutClientCertificate() {
		Ssl ssl = new Ssl();
		ssl.setClientAuth(Ssl.ClientAuth.NEED);
		ssl.setKeyStore("classpath:test.jks");
		ssl.setKeyPassword("password");
		ssl.setTrustStore("classpath:test.jks");
		testClientAuthFailure(ssl, buildTrustAllSslConnector());
	}

	protected void testClientAuthFailure(Ssl sslConfiguration, ReactorClientHttpConnector clientConnector) {
		AbstractReactiveWebServerFactory factory = getFactory();
		factory.setSsl(sslConfiguration);
		this.webServer = factory.getWebServer(new EchoHandler());
		this.webServer.start();
		WebClient client = WebClient.builder().baseUrl("https://localhost:" + this.webServer.getPort())
				.clientConnector(clientConnector).build();
		Mono<String> result = client.post().uri("/test").contentType(MediaType.TEXT_PLAIN)
				.body(BodyInserters.fromValue("Hello World")).exchange()
				.flatMap((response) -> response.bodyToMono(String.class));
		StepVerifier.create(result).expectError(SSLException.class).verify(Duration.ofSeconds(10));
	}

	protected WebClient.Builder getWebClient() {
		return getWebClient(HttpClient.create().wiretap(true));
	}

	protected WebClient.Builder getWebClient(HttpClient client) {
		InetSocketAddress address = new InetSocketAddress(this.webServer.getPort());
		String baseUrl = "http://" + address.getHostString() + ":" + address.getPort();
		return WebClient.builder().clientConnector(new ReactorClientHttpConnector(client)).baseUrl(baseUrl);
	}

	@Test
	void compressionOfResponseToGetRequest() {
		WebClient client = prepareCompressionTest();
		ResponseEntity<Void> response = client.get().exchange().flatMap((res) -> res.toEntity(Void.class))
				.block(Duration.ofSeconds(30));
		assertResponseIsCompressed(response);
	}

	@Test
	void compressionOfResponseToPostRequest() {
		WebClient client = prepareCompressionTest();
		ResponseEntity<Void> response = client.post().exchange().flatMap((res) -> res.toEntity(Void.class))
				.block(Duration.ofSeconds(30));
		assertResponseIsCompressed(response);
	}

	@Test
	void noCompressionForSmallResponse() {
		Compression compression = new Compression();
		compression.setEnabled(true);
		compression.setMinResponseSize(DataSize.ofBytes(3001));
		WebClient client = prepareCompressionTest(compression);
		ResponseEntity<Void> response = client.get().exchange().flatMap((res) -> res.toEntity(Void.class))
				.block(Duration.ofSeconds(30));
		assertResponseIsNotCompressed(response);
	}

	@Test
	void noCompressionForMimeType() {
		Compression compression = new Compression();
		compression.setEnabled(true);
		compression.setMimeTypes(new String[] { "application/json" });
		WebClient client = prepareCompressionTest(compression);
		ResponseEntity<Void> response = client.get().exchange().flatMap((res) -> res.toEntity(Void.class))
				.block(Duration.ofSeconds(30));
		assertResponseIsNotCompressed(response);
	}

	@Test
	void noCompressionForUserAgent() {
		Compression compression = new Compression();
		compression.setEnabled(true);
		compression.setExcludedUserAgents(new String[] { "testUserAgent" });
		WebClient client = prepareCompressionTest(compression);
		ResponseEntity<Void> response = client.get().header("User-Agent", "testUserAgent").exchange()
				.flatMap((res) -> res.toEntity(Void.class)).block(Duration.ofSeconds(30));
		assertResponseIsNotCompressed(response);
	}

	@Test
	void noCompressionForResponseWithInvalidContentType() {
		Compression compression = new Compression();
		compression.setEnabled(true);
		compression.setMimeTypes(new String[] { "application/json" });
		WebClient client = prepareCompressionTest(compression, "test~plain");
		ResponseEntity<Void> response = client.get().exchange().flatMap((res) -> res.toEntity(Void.class))
				.block(Duration.ofSeconds(30));
		assertResponseIsNotCompressed(response);
	}

	@Test
	void whenSslIsEnabledAndNoKeyStoreIsConfiguredThenServerFailsToStart() {
		assertThatThrownBy(() -> testBasicSslWithKeyStore(null, null))
				.hasMessageContaining("Could not load key store 'null'");
	}

	protected WebClient prepareCompressionTest() {
		Compression compression = new Compression();
		compression.setEnabled(true);
		return prepareCompressionTest(compression);
	}

	protected WebClient prepareCompressionTest(Compression compression) {
		return prepareCompressionTest(compression, MediaType.TEXT_PLAIN_VALUE);
	}

	protected WebClient prepareCompressionTest(Compression compression, String responseContentType) {
		AbstractReactiveWebServerFactory factory = getFactory();
		factory.setCompression(compression);
		this.webServer = factory.getWebServer(new CharsHandler(3000, responseContentType));
		this.webServer.start();

		HttpClient client = HttpClient.create().wiretap(true).compress(true)
				.tcpConfiguration((tcpClient) -> tcpClient.doOnConnected(
						(connection) -> connection.channel().pipeline().addBefore(NettyPipeline.HttpDecompressor,
								"CompressionTest", new CompressionDetectionHandler())));
		return getWebClient(client).build();
	}

	protected void assertResponseIsCompressed(ResponseEntity<Void> response) {
		assertThat(response.getHeaders().getFirst("X-Test-Compressed")).isEqualTo("true");
	}

	protected void assertResponseIsNotCompressed(ResponseEntity<Void> response) {
		assertThat(response.getHeaders().keySet()).doesNotContain("X-Test-Compressed");
	}

	protected void assertForwardHeaderIsUsed(AbstractReactiveWebServerFactory factory) {
		this.webServer = factory.getWebServer(new XForwardedHandler());
		this.webServer.start();
		String body = getWebClient().build().get().header("X-Forwarded-Proto", "https").retrieve()
				.bodyToMono(String.class).block(Duration.ofSeconds(30));
		assertThat(body).isEqualTo("https");
	}

	private <T> T doWithRetry(Callable<T> action) throws Exception {
		Exception lastFailure = null;
		for (int i = 0; i < 10; i++) {
			try {
				return action.call();
			}
			catch (Exception ex) {
				lastFailure = ex;
			}
		}
		throw new IllegalStateException("Action was not successful in 10 attempts", lastFailure);
	}

	protected static class EchoHandler implements HttpHandler {

		public EchoHandler() {
		}

		@Override
		public Mono<Void> handle(ServerHttpRequest request, ServerHttpResponse response) {
			response.setStatusCode(HttpStatus.OK);
			return response.writeWith(request.getBody());
		}

	}

	static class CompressionDetectionHandler extends ChannelInboundHandlerAdapter {

		@Override
		public void channelRead(ChannelHandlerContext ctx, Object msg) {
			if (msg instanceof HttpResponse) {
				HttpResponse response = (HttpResponse) msg;
				boolean compressed = response.headers().contains(HttpHeaderNames.CONTENT_ENCODING, "gzip", true);
				if (compressed) {
					response.headers().set("X-Test-Compressed", "true");
				}
			}
			ctx.fireChannelRead(msg);
		}

	}

	static class CharsHandler implements HttpHandler {

		private static final DefaultDataBufferFactory factory = new DefaultDataBufferFactory();

		private final DataBuffer bytes;

		private final String mediaType;

		CharsHandler(int contentSize, String mediaType) {
			char[] chars = new char[contentSize];
			Arrays.fill(chars, 'F');
			this.bytes = factory.wrap(new String(chars).getBytes(StandardCharsets.UTF_8));
			this.mediaType = mediaType;
		}

		@Override
		public Mono<Void> handle(ServerHttpRequest request, ServerHttpResponse response) {
			response.setStatusCode(HttpStatus.OK);
			response.getHeaders().set(HttpHeaders.CONTENT_TYPE, this.mediaType);
			response.getHeaders().setContentLength(this.bytes.readableByteCount());
			return response.writeWith(Mono.just(this.bytes));
		}

	}

	static class XForwardedHandler implements HttpHandler {

		@Override
		public Mono<Void> handle(ServerHttpRequest request, ServerHttpResponse response) {
			String scheme = request.getURI().getScheme();
			DataBufferFactory bufferFactory = new DefaultDataBufferFactory();
			DataBuffer buffer = bufferFactory.wrap(scheme.getBytes(StandardCharsets.UTF_8));
			return response.writeWith(Mono.just(buffer));
		}

	}

}<|MERGE_RESOLUTION|>--- conflicted
+++ resolved
@@ -88,11 +88,7 @@
 	protected abstract AbstractReactiveWebServerFactory getFactory();
 
 	@Test
-<<<<<<< HEAD
-	void specificPort() {
-=======
-	public void specificPort() throws Exception {
->>>>>>> 3cadde09
+	void specificPort() throws Exception {
 		AbstractReactiveWebServerFactory factory = getFactory();
 		int specificPort = doWithRetry(() -> {
 			int port = SocketUtils.findAvailableTcpPort(41000);
