/*
 * Copyright 2012-2019 the original author or authors.
 *
 * Licensed under the Apache License, Version 2.0 (the "License");
 * you may not use this file except in compliance with the License.
 * You may obtain a copy of the License at
 *
 *      https://www.apache.org/licenses/LICENSE-2.0
 *
 * Unless required by applicable law or agreed to in writing, software
 * distributed under the License is distributed on an "AS IS" BASIS,
 * WITHOUT WARRANTIES OR CONDITIONS OF ANY KIND, either express or implied.
 * See the License for the specific language governing permissions and
 * limitations under the License.
 */

package org.springframework.boot.web.servlet.server;

import java.io.File;
import java.io.FileInputStream;
import java.io.FileWriter;
import java.io.IOException;
import java.io.InputStream;
import java.io.PrintWriter;
import java.net.InetSocketAddress;
import java.net.MalformedURLException;
import java.net.ServerSocket;
import java.net.Socket;
import java.net.URI;
import java.net.URISyntaxException;
import java.net.URL;
import java.nio.charset.Charset;
import java.nio.charset.StandardCharsets;
import java.security.KeyStore;
import java.security.KeyStoreException;
import java.security.NoSuchAlgorithmException;
import java.security.cert.CertificateException;
import java.security.cert.X509Certificate;
import java.time.Duration;
import java.util.Arrays;
import java.util.Collection;
import java.util.Collections;
import java.util.Date;
import java.util.EnumSet;
import java.util.HashMap;
import java.util.Locale;
import java.util.Map;
import java.util.concurrent.atomic.AtomicBoolean;
import java.util.concurrent.atomic.AtomicReference;
import java.util.zip.GZIPInputStream;

import javax.net.ssl.SSLContext;
import javax.net.ssl.SSLException;
import javax.servlet.Filter;
import javax.servlet.FilterChain;
import javax.servlet.FilterConfig;
import javax.servlet.GenericServlet;
import javax.servlet.ServletContext;
import javax.servlet.ServletContextEvent;
import javax.servlet.ServletContextListener;
import javax.servlet.ServletException;
import javax.servlet.ServletRequest;
import javax.servlet.ServletResponse;
import javax.servlet.SessionCookieConfig;
import javax.servlet.http.HttpServlet;
import javax.servlet.http.HttpServletRequest;
import javax.servlet.http.HttpServletResponse;
import javax.servlet.http.HttpSession;

import org.apache.http.client.HttpClient;
import org.apache.http.client.entity.InputStreamFactory;
import org.apache.http.client.protocol.HttpClientContext;
import org.apache.http.conn.ssl.SSLConnectionSocketFactory;
import org.apache.http.conn.ssl.TrustSelfSignedStrategy;
import org.apache.http.impl.client.HttpClientBuilder;
import org.apache.http.impl.client.HttpClients;
import org.apache.http.protocol.HttpContext;
import org.apache.http.ssl.PrivateKeyDetails;
import org.apache.http.ssl.PrivateKeyStrategy;
import org.apache.http.ssl.SSLContextBuilder;
import org.apache.http.ssl.TrustStrategy;
import org.apache.jasper.EmbeddedServletOptions;
import org.apache.jasper.servlet.JspServlet;
import org.junit.After;
import org.junit.Assume;
import org.junit.Rule;
import org.junit.Test;
import org.junit.rules.TemporaryFolder;
import org.mockito.InOrder;

import org.springframework.boot.system.ApplicationHome;
import org.springframework.boot.system.ApplicationTemp;
import org.springframework.boot.testsupport.rule.OutputCapture;
import org.springframework.boot.testsupport.web.servlet.ExampleFilter;
import org.springframework.boot.testsupport.web.servlet.ExampleServlet;
import org.springframework.boot.web.server.Compression;
import org.springframework.boot.web.server.ErrorPage;
import org.springframework.boot.web.server.MimeMappings;
import org.springframework.boot.web.server.Ssl;
import org.springframework.boot.web.server.Ssl.ClientAuth;
import org.springframework.boot.web.server.SslStoreProvider;
import org.springframework.boot.web.server.WebServer;
import org.springframework.boot.web.server.WebServerException;
import org.springframework.boot.web.servlet.FilterRegistrationBean;
import org.springframework.boot.web.servlet.ServletContextInitializer;
import org.springframework.boot.web.servlet.ServletRegistrationBean;
import org.springframework.boot.web.servlet.server.Session.SessionTrackingMode;
import org.springframework.core.io.ClassPathResource;
import org.springframework.core.io.Resource;
import org.springframework.http.HttpMethod;
import org.springframework.http.HttpStatus;
import org.springframework.http.client.ClientHttpRequest;
import org.springframework.http.client.ClientHttpResponse;
import org.springframework.http.client.HttpComponentsClientHttpRequestFactory;
import org.springframework.test.util.ReflectionTestUtils;
import org.springframework.util.FileCopyUtils;
import org.springframework.util.SocketUtils;
import org.springframework.util.StreamUtils;

import static org.assertj.core.api.Assertions.assertThat;
import static org.assertj.core.api.Assertions.assertThatExceptionOfType;
import static org.assertj.core.api.Assertions.assertThatIOException;
import static org.assertj.core.api.Assertions.assertThatIllegalArgumentException;
import static org.assertj.core.api.Assertions.assertThatIllegalStateException;
import static org.hamcrest.CoreMatchers.notNullValue;
import static org.junit.Assert.fail;
import static org.mockito.ArgumentMatchers.any;
import static org.mockito.BDDMockito.given;
import static org.mockito.Mockito.atLeastOnce;
import static org.mockito.Mockito.inOrder;
import static org.mockito.Mockito.mock;
import static org.mockito.Mockito.verify;

/**
 * Base for testing classes that extends {@link AbstractServletWebServerFactory}.
 *
 * @author Phillip Webb
 * @author Greg Turnquist
 * @author Andy Wilkinson
 * @author Raja Kolli
 */
public abstract class AbstractServletWebServerFactoryTests {

	@Rule
	public TemporaryFolder temporaryFolder = new TemporaryFolder();

	@Rule
	public OutputCapture output = new OutputCapture();

	protected WebServer webServer;

	private final HttpClientContext httpClientContext = HttpClientContext.create();

	@After
	public void tearDown() {
		if (this.webServer != null) {
			try {
				this.webServer.stop();
			}
			catch (Exception ex) {
				// Ignore
			}
		}
	}

	@Test
	public void startServlet() throws Exception {
		AbstractServletWebServerFactory factory = getFactory();
		this.webServer = factory.getWebServer(exampleServletRegistration());
		this.webServer.start();
		assertThat(getResponse(getLocalUrl("/hello"))).isEqualTo("Hello World");
	}

	@Test
	public void startCalledTwice() throws Exception {
		AbstractServletWebServerFactory factory = getFactory();
		this.webServer = factory.getWebServer(exampleServletRegistration());
		this.webServer.start();
		int port = this.webServer.getPort();
		this.webServer.start();
		assertThat(this.webServer.getPort()).isEqualTo(port);
		assertThat(getResponse(getLocalUrl("/hello"))).isEqualTo("Hello World");
		assertThat(this.output.toString()).containsOnlyOnce("started on port");
	}

	@Test
	public void stopCalledTwice() {
		AbstractServletWebServerFactory factory = getFactory();
		this.webServer = factory.getWebServer(exampleServletRegistration());
		this.webServer.start();
		this.webServer.stop();
		this.webServer.stop();
	}

	@Test
	public void emptyServerWhenPortIsMinusOne() {
		AbstractServletWebServerFactory factory = getFactory();
		factory.setPort(-1);
		this.webServer = factory.getWebServer(exampleServletRegistration());
		this.webServer.start();
		assertThat(this.webServer.getPort()).isLessThan(0); // Jetty is -2
	}

	@Test
	public void stopServlet() throws Exception {
		AbstractServletWebServerFactory factory = getFactory();
		this.webServer = factory.getWebServer(exampleServletRegistration());
		this.webServer.start();
		int port = this.webServer.getPort();
		this.webServer.stop();
<<<<<<< HEAD
		assertThatIOException()
				.isThrownBy(() -> getResponse(getLocalUrl(port, "/hello")));
=======
		this.thrown.expect(IOException.class);
		String response = getResponse(getLocalUrl(port, "/hello"));
		throw new RuntimeException("Unexpected response on port " + port + " : " + response);
>>>>>>> c6c139d9
	}

	@Test
	public void startServletAndFilter() throws Exception {
		AbstractServletWebServerFactory factory = getFactory();
		this.webServer = factory.getWebServer(exampleServletRegistration(),
				new FilterRegistrationBean<>(new ExampleFilter()));
		this.webServer.start();
		assertThat(getResponse(getLocalUrl("/hello"))).isEqualTo("[Hello World]");
	}

	@Test
	public void startBlocksUntilReadyToServe() {
		AbstractServletWebServerFactory factory = getFactory();
		final Date[] date = new Date[1];
		this.webServer = factory.getWebServer((servletContext) -> {
			try {
				Thread.sleep(500);
				date[0] = new Date();
			}
			catch (InterruptedException ex) {
				throw new ServletException(ex);
			}
		});
		this.webServer.start();
		assertThat(date[0]).isNotNull();
	}

	@Test
	public void loadOnStartAfterContextIsInitialized() {
		AbstractServletWebServerFactory factory = getFactory();
		final InitCountingServlet servlet = new InitCountingServlet();
		this.webServer = factory
				.getWebServer((servletContext) -> servletContext.addServlet("test", servlet).setLoadOnStartup(1));
		assertThat(servlet.getInitCount()).isEqualTo(0);
		this.webServer.start();
		assertThat(servlet.getInitCount()).isEqualTo(1);
	}

	@Test
	public void specificPort() throws Exception {
		AbstractServletWebServerFactory factory = getFactory();
		int specificPort = SocketUtils.findAvailableTcpPort(41000);
		factory.setPort(specificPort);
		this.webServer = factory.getWebServer(exampleServletRegistration());
		this.webServer.start();
		assertThat(getResponse("http://localhost:" + specificPort + "/hello")).isEqualTo("Hello World");
		assertThat(this.webServer.getPort()).isEqualTo(specificPort);
	}

	@Test
	public void specificContextRoot() throws Exception {
		AbstractServletWebServerFactory factory = getFactory();
		factory.setContextPath("/say");
		this.webServer = factory.getWebServer(exampleServletRegistration());
		this.webServer.start();
		assertThat(getResponse(getLocalUrl("/say/hello"))).isEqualTo("Hello World");
	}

	@Test
	public void contextPathIsLoggedOnStartup() {
		AbstractServletWebServerFactory factory = getFactory();
		factory.setContextPath("/custom");
		this.webServer = factory.getWebServer(exampleServletRegistration());
		this.webServer.start();
		assertThat(this.output.toString()).containsOnlyOnce("with context path '/custom'");
	}

	@Test
	public void contextPathMustStartWithSlash() {
		assertThatIllegalArgumentException()
				.isThrownBy(() -> getFactory().setContextPath("missingslash"))
				.withMessageContaining(
						"ContextPath must start with '/' and not end with '/'");
	}

	@Test
	public void contextPathMustNotEndWithSlash() {
		assertThatIllegalArgumentException()
				.isThrownBy(() -> getFactory().setContextPath("extraslash/"))
				.withMessageContaining(
						"ContextPath must start with '/' and not end with '/'");
	}

	@Test
	public void contextRootPathMustNotBeSlash() {
<<<<<<< HEAD
		assertThatIllegalArgumentException()
				.isThrownBy(() -> getFactory().setContextPath("/")).withMessageContaining(
						"Root ContextPath must be specified using an empty string");
=======
		this.thrown.expect(IllegalArgumentException.class);
		this.thrown.expectMessage("Root ContextPath must be specified using an empty string");
		getFactory().setContextPath("/");
>>>>>>> c6c139d9
	}

	@Test
	public void multipleConfigurations() throws Exception {
		AbstractServletWebServerFactory factory = getFactory();
		ServletContextInitializer[] initializers = new ServletContextInitializer[6];
		Arrays.setAll(initializers, (i) -> mock(ServletContextInitializer.class));
		factory.setInitializers(Arrays.asList(initializers[2], initializers[3]));
		factory.addInitializers(initializers[4], initializers[5]);
		this.webServer = factory.getWebServer(initializers[0], initializers[1]);
		this.webServer.start();
		InOrder ordered = inOrder((Object[]) initializers);
		for (ServletContextInitializer initializer : initializers) {
			ordered.verify(initializer).onStartup(any(ServletContext.class));
		}
	}

	@Test
	public void documentRoot() throws Exception {
		AbstractServletWebServerFactory factory = getFactory();
		addTestTxtFile(factory);
		this.webServer = factory.getWebServer();
		this.webServer.start();
		assertThat(getResponse(getLocalUrl("/test.txt"))).isEqualTo("test");
	}

	@Test
	public void mimeType() throws Exception {
		FileCopyUtils.copy("test", new FileWriter(this.temporaryFolder.newFile("test.xxcss")));
		AbstractServletWebServerFactory factory = getFactory();
		factory.setDocumentRoot(this.temporaryFolder.getRoot());
		MimeMappings mimeMappings = new MimeMappings();
		mimeMappings.add("xxcss", "text/css");
		factory.setMimeMappings(mimeMappings);
		this.webServer = factory.getWebServer();
		this.webServer.start();
		ClientHttpResponse response = getClientResponse(getLocalUrl("/test.xxcss"));
		assertThat(response.getHeaders().getContentType().toString()).isEqualTo("text/css");
		response.close();
	}

	@Test
	public void errorPage() throws Exception {
		AbstractServletWebServerFactory factory = getFactory();
		factory.addErrorPages(new ErrorPage(HttpStatus.INTERNAL_SERVER_ERROR, "/hello"));
		this.webServer = factory.getWebServer(exampleServletRegistration(), errorServletRegistration());
		this.webServer.start();
		assertThat(getResponse(getLocalUrl("/hello"))).isEqualTo("Hello World");
		assertThat(getResponse(getLocalUrl("/bang"))).isEqualTo("Hello World");
	}

	@Test
	public void errorPageFromPutRequest() throws Exception {
		AbstractServletWebServerFactory factory = getFactory();
		factory.addErrorPages(new ErrorPage(HttpStatus.INTERNAL_SERVER_ERROR, "/hello"));
		this.webServer = factory.getWebServer(exampleServletRegistration(), errorServletRegistration());
		this.webServer.start();
		assertThat(getResponse(getLocalUrl("/hello"), HttpMethod.PUT)).isEqualTo("Hello World");
		assertThat(getResponse(getLocalUrl("/bang"), HttpMethod.PUT)).isEqualTo("Hello World");
	}

	@Test
	public void basicSslFromClassPath() throws Exception {
		testBasicSslWithKeyStore("classpath:test.jks");
	}

	@Test
	public void basicSslFromFileSystem() throws Exception {
		testBasicSslWithKeyStore("src/test/resources/test.jks");
	}

	@Test
	public void sslDisabled() throws Exception {
		AbstractServletWebServerFactory factory = getFactory();
		Ssl ssl = getSsl(null, "password", "classpath:test.jks");
		ssl.setEnabled(false);
		factory.setSsl(ssl);
		this.webServer = factory.getWebServer(new ServletRegistrationBean<>(new ExampleServlet(true, false), "/hello"));
		this.webServer.start();
		SSLConnectionSocketFactory socketFactory = new SSLConnectionSocketFactory(
<<<<<<< HEAD
				new SSLContextBuilder()
						.loadTrustMaterial(null, new TrustSelfSignedStrategy()).build());
		HttpClient httpClient = HttpClients.custom().setSSLSocketFactory(socketFactory)
				.build();
		HttpComponentsClientHttpRequestFactory requestFactory = new HttpComponentsClientHttpRequestFactory(
				httpClient);
		assertThatExceptionOfType(SSLException.class).isThrownBy(
				() -> getResponse(getLocalUrl("https", "/hello"), requestFactory));
=======
				new SSLContextBuilder().loadTrustMaterial(null, new TrustSelfSignedStrategy()).build());
		HttpClient httpClient = HttpClients.custom().setSSLSocketFactory(socketFactory).build();
		HttpComponentsClientHttpRequestFactory requestFactory = new HttpComponentsClientHttpRequestFactory(httpClient);
		this.thrown.expect(SSLException.class);
		getResponse(getLocalUrl("https", "/hello"), requestFactory);
>>>>>>> c6c139d9
	}

	@Test
	public void sslGetScheme() throws Exception { // gh-2232
		AbstractServletWebServerFactory factory = getFactory();
		factory.setSsl(getSsl(null, "password", "src/test/resources/test.jks"));
		this.webServer = factory.getWebServer(new ServletRegistrationBean<>(new ExampleServlet(true, false), "/hello"));
		this.webServer.start();
		SSLConnectionSocketFactory socketFactory = new SSLConnectionSocketFactory(
				new SSLContextBuilder().loadTrustMaterial(null, new TrustSelfSignedStrategy()).build());
		HttpClient httpClient = HttpClients.custom().setSSLSocketFactory(socketFactory).build();
		HttpComponentsClientHttpRequestFactory requestFactory = new HttpComponentsClientHttpRequestFactory(httpClient);
		assertThat(getResponse(getLocalUrl("https", "/hello"), requestFactory)).contains("scheme=https");
	}

	@Test
	public void sslKeyAlias() throws Exception {
		AbstractServletWebServerFactory factory = getFactory();
		Ssl ssl = getSsl(null, "password", "test-alias", "src/test/resources/test.jks");
		factory.setSsl(ssl);
		ServletRegistrationBean<ExampleServlet> registration = new ServletRegistrationBean<>(
				new ExampleServlet(true, false), "/hello");
		this.webServer = factory.getWebServer(registration);
		this.webServer.start();
		TrustStrategy trustStrategy = new SerialNumberValidatingTrustSelfSignedStrategy("5c7ae101");
		SSLContext sslContext = new SSLContextBuilder().loadTrustMaterial(null, trustStrategy).build();
		HttpClient httpClient = HttpClients.custom().setSSLSocketFactory(new SSLConnectionSocketFactory(sslContext))
				.build();
		String response = getResponse(getLocalUrl("https", "/hello"),
				new HttpComponentsClientHttpRequestFactory(httpClient));
		assertThat(response).contains("scheme=https");
	}

	@Test
	public void serverHeaderIsDisabledByDefaultWhenUsingSsl() throws Exception {
		AbstractServletWebServerFactory factory = getFactory();
		factory.setSsl(getSsl(null, "password", "src/test/resources/test.jks"));
		this.webServer = factory.getWebServer(new ServletRegistrationBean<>(new ExampleServlet(true, false), "/hello"));
		this.webServer.start();
		SSLConnectionSocketFactory socketFactory = new SSLConnectionSocketFactory(
				new SSLContextBuilder().loadTrustMaterial(null, new TrustSelfSignedStrategy()).build());
		HttpClient httpClient = HttpClients.custom().setSSLSocketFactory(socketFactory).build();
		ClientHttpResponse response = getClientResponse(getLocalUrl("https", "/hello"), HttpMethod.GET,
				new HttpComponentsClientHttpRequestFactory(httpClient));
		assertThat(response.getHeaders().get("Server")).isNullOrEmpty();
	}

	@Test
	public void serverHeaderCanBeCustomizedWhenUsingSsl() throws Exception {
		AbstractServletWebServerFactory factory = getFactory();
		factory.setServerHeader("MyServer");
		factory.setSsl(getSsl(null, "password", "src/test/resources/test.jks"));
		this.webServer = factory.getWebServer(new ServletRegistrationBean<>(new ExampleServlet(true, false), "/hello"));
		this.webServer.start();
		SSLConnectionSocketFactory socketFactory = new SSLConnectionSocketFactory(
				new SSLContextBuilder().loadTrustMaterial(null, new TrustSelfSignedStrategy()).build());
		HttpClient httpClient = HttpClients.custom().setSSLSocketFactory(socketFactory).build();
		ClientHttpResponse response = getClientResponse(getLocalUrl("https", "/hello"), HttpMethod.GET,
				new HttpComponentsClientHttpRequestFactory(httpClient));
		assertThat(response.getHeaders().get("Server")).containsExactly("MyServer");
	}

	protected final void testBasicSslWithKeyStore(String keyStore) throws Exception {
		AbstractServletWebServerFactory factory = getFactory();
		addTestTxtFile(factory);
		factory.setSsl(getSsl(null, "password", keyStore));
		this.webServer = factory.getWebServer();
		this.webServer.start();
		SSLConnectionSocketFactory socketFactory = new SSLConnectionSocketFactory(
				new SSLContextBuilder().loadTrustMaterial(null, new TrustSelfSignedStrategy()).build());
		HttpClient httpClient = HttpClients.custom().setSSLSocketFactory(socketFactory).build();
		HttpComponentsClientHttpRequestFactory requestFactory = new HttpComponentsClientHttpRequestFactory(httpClient);
		assertThat(getResponse(getLocalUrl("https", "/test.txt"), requestFactory)).isEqualTo("test");
	}

	@Test
	public void pkcs12KeyStoreAndTrustStore() throws Exception {
		AbstractServletWebServerFactory factory = getFactory();
		addTestTxtFile(factory);
		factory.setSsl(getSsl(ClientAuth.NEED, null, "classpath:test.p12", "classpath:test.p12", null, null));
		this.webServer = factory.getWebServer();
		this.webServer.start();
		KeyStore keyStore = KeyStore.getInstance("pkcs12");
		keyStore.load(new FileInputStream(new File("src/test/resources/test.p12")), "secret".toCharArray());
		SSLConnectionSocketFactory socketFactory = new SSLConnectionSocketFactory(
				new SSLContextBuilder().loadTrustMaterial(null, new TrustSelfSignedStrategy())
						.loadKeyMaterial(keyStore, "secret".toCharArray(), new PrivateKeyStrategy() {

							@Override
							public String chooseAlias(Map<String, PrivateKeyDetails> aliases, Socket socket) {
								return "spring-boot";
							}

						}).build());
		HttpClient httpClient = HttpClients.custom().setSSLSocketFactory(socketFactory).build();
		HttpComponentsClientHttpRequestFactory requestFactory = new HttpComponentsClientHttpRequestFactory(httpClient);
		assertThat(getResponse(getLocalUrl("https", "/test.txt"), requestFactory)).isEqualTo("test");
	}

	@Test
	public void sslNeedsClientAuthenticationSucceedsWithClientCertificate() throws Exception {
		AbstractServletWebServerFactory factory = getFactory();
		addTestTxtFile(factory);
		factory.setSsl(getSsl(ClientAuth.NEED, "password", "classpath:test.jks", "classpath:test.jks", null, null));
		this.webServer = factory.getWebServer();
		this.webServer.start();
		KeyStore keyStore = KeyStore.getInstance(KeyStore.getDefaultType());
		keyStore.load(new FileInputStream(new File("src/test/resources/test.jks")), "secret".toCharArray());
		SSLConnectionSocketFactory socketFactory = new SSLConnectionSocketFactory(
				new SSLContextBuilder().loadTrustMaterial(null, new TrustSelfSignedStrategy())
						.loadKeyMaterial(keyStore, "password".toCharArray(), new PrivateKeyStrategy() {

							@Override
							public String chooseAlias(Map<String, PrivateKeyDetails> aliases, Socket socket) {
								return "spring-boot";
							}
						}).build());
		HttpClient httpClient = HttpClients.custom().setSSLSocketFactory(socketFactory).build();
		HttpComponentsClientHttpRequestFactory requestFactory = new HttpComponentsClientHttpRequestFactory(httpClient);
		assertThat(getResponse(getLocalUrl("https", "/test.txt"), requestFactory)).isEqualTo("test");
	}

<<<<<<< HEAD
	@Test
	public void sslNeedsClientAuthenticationFailsWithoutClientCertificate()
			throws Exception {
=======
	@Test(expected = IOException.class)
	public void sslNeedsClientAuthenticationFailsWithoutClientCertificate() throws Exception {
>>>>>>> c6c139d9
		AbstractServletWebServerFactory factory = getFactory();
		addTestTxtFile(factory);
		factory.setSsl(getSsl(ClientAuth.NEED, "password", "classpath:test.jks"));
		this.webServer = factory.getWebServer();
		this.webServer.start();
		SSLConnectionSocketFactory socketFactory = new SSLConnectionSocketFactory(
<<<<<<< HEAD
				new SSLContextBuilder()
						.loadTrustMaterial(null, new TrustSelfSignedStrategy()).build());
		HttpClient httpClient = HttpClients.custom().setSSLSocketFactory(socketFactory)
				.build();
		HttpComponentsClientHttpRequestFactory requestFactory = new HttpComponentsClientHttpRequestFactory(
				httpClient);
		String localUrl = getLocalUrl("https", "/test.txt");
		assertThatIOException().isThrownBy(() -> getResponse(localUrl, requestFactory));
=======
				new SSLContextBuilder().loadTrustMaterial(null, new TrustSelfSignedStrategy()).build());
		HttpClient httpClient = HttpClients.custom().setSSLSocketFactory(socketFactory).build();
		HttpComponentsClientHttpRequestFactory requestFactory = new HttpComponentsClientHttpRequestFactory(httpClient);
		getResponse(getLocalUrl("https", "/test.txt"), requestFactory);
>>>>>>> c6c139d9
	}

	@Test
	public void sslWantsClientAuthenticationSucceedsWithClientCertificate() throws Exception {
		AbstractServletWebServerFactory factory = getFactory();
		addTestTxtFile(factory);
		factory.setSsl(getSsl(ClientAuth.WANT, "password", "classpath:test.jks", null,
				new String[] { "TLSv1.2" }, null));
		this.webServer = factory.getWebServer();
		this.webServer.start();
		KeyStore keyStore = KeyStore.getInstance(KeyStore.getDefaultType());
		keyStore.load(new FileInputStream(new File("src/test/resources/test.jks")), "secret".toCharArray());
		SSLConnectionSocketFactory socketFactory = new SSLConnectionSocketFactory(
				new SSLContextBuilder().loadTrustMaterial(null, new TrustSelfSignedStrategy())
						.loadKeyMaterial(keyStore, "password".toCharArray()).build());
		HttpClient httpClient = HttpClients.custom().setSSLSocketFactory(socketFactory).build();
		HttpComponentsClientHttpRequestFactory requestFactory = new HttpComponentsClientHttpRequestFactory(httpClient);
		assertThat(getResponse(getLocalUrl("https", "/test.txt"), requestFactory)).isEqualTo("test");
	}

	@Test
	public void sslWantsClientAuthenticationSucceedsWithoutClientCertificate() throws Exception {
		AbstractServletWebServerFactory factory = getFactory();
		addTestTxtFile(factory);
		factory.setSsl(getSsl(ClientAuth.WANT, "password", "classpath:test.jks"));
		this.webServer = factory.getWebServer();
		this.webServer.start();
		SSLConnectionSocketFactory socketFactory = new SSLConnectionSocketFactory(
				new SSLContextBuilder().loadTrustMaterial(null, new TrustSelfSignedStrategy()).build());
		HttpClient httpClient = HttpClients.custom().setSSLSocketFactory(socketFactory).build();
		HttpComponentsClientHttpRequestFactory requestFactory = new HttpComponentsClientHttpRequestFactory(httpClient);
		assertThat(getResponse(getLocalUrl("https", "/test.txt"), requestFactory)).isEqualTo("test");
	}

	@Test
	public void sslWithCustomSslStoreProvider() throws Exception {
		AbstractServletWebServerFactory factory = getFactory();
		addTestTxtFile(factory);
		Ssl ssl = new Ssl();
		ssl.setClientAuth(ClientAuth.NEED);
		ssl.setKeyPassword("password");
		factory.setSsl(ssl);
		SslStoreProvider sslStoreProvider = mock(SslStoreProvider.class);
		given(sslStoreProvider.getKeyStore()).willReturn(loadStore());
		given(sslStoreProvider.getTrustStore()).willReturn(loadStore());
		factory.setSslStoreProvider(sslStoreProvider);
		this.webServer = factory.getWebServer();
		this.webServer.start();
		KeyStore keyStore = KeyStore.getInstance(KeyStore.getDefaultType());
		keyStore.load(new FileInputStream(new File("src/test/resources/test.jks")), "secret".toCharArray());
		SSLConnectionSocketFactory socketFactory = new SSLConnectionSocketFactory(
				new SSLContextBuilder().loadTrustMaterial(null, new TrustSelfSignedStrategy())
						.loadKeyMaterial(keyStore, "password".toCharArray(), new PrivateKeyStrategy() {

							@Override
							public String chooseAlias(Map<String, PrivateKeyDetails> aliases, Socket socket) {
								return "spring-boot";
							}
						}).build());
		HttpClient httpClient = HttpClients.custom().setSSLSocketFactory(socketFactory).build();
		HttpComponentsClientHttpRequestFactory requestFactory = new HttpComponentsClientHttpRequestFactory(httpClient);
		assertThat(getResponse(getLocalUrl("https", "/test.txt"), requestFactory)).isEqualTo("test");
		verify(sslStoreProvider, atLeastOnce()).getKeyStore();
		verify(sslStoreProvider, atLeastOnce()).getTrustStore();
	}

	@Test
	public void disableJspServletRegistration() throws Exception {
		AbstractServletWebServerFactory factory = getFactory();
		factory.getJsp().setRegistered(false);
		this.webServer = factory.getWebServer();
		assertThat(getJspServlet()).isNull();
	}

	@Test
	public void cannotReadClassPathFiles() throws Exception {
		AbstractServletWebServerFactory factory = getFactory();
		this.webServer = factory.getWebServer(exampleServletRegistration());
		this.webServer.start();
		ClientHttpResponse response = getClientResponse(
				getLocalUrl("/org/springframework/boot/SpringApplication.class"));
		assertThat(response.getStatusCode()).isEqualTo(HttpStatus.NOT_FOUND);
	}

	protected Ssl getSsl(ClientAuth clientAuth, String keyPassword, String keyStore) {
		return getSsl(clientAuth, keyPassword, keyStore, null, null, null);
	}

	private Ssl getSsl(ClientAuth clientAuth, String keyPassword, String keyAlias, String keyStore) {
		return getSsl(clientAuth, keyPassword, keyAlias, keyStore, null, null, null);
	}

	private Ssl getSsl(ClientAuth clientAuth, String keyPassword, String keyStore, String trustStore,
			String[] supportedProtocols, String[] ciphers) {
		return getSsl(clientAuth, keyPassword, null, keyStore, trustStore, supportedProtocols, ciphers);
	}

	private Ssl getSsl(ClientAuth clientAuth, String keyPassword, String keyAlias, String keyStore, String trustStore,
			String[] supportedProtocols, String[] ciphers) {
		Ssl ssl = new Ssl();
		ssl.setClientAuth(clientAuth);
		if (keyPassword != null) {
			ssl.setKeyPassword(keyPassword);
		}
		if (keyAlias != null) {
			ssl.setKeyAlias(keyAlias);
		}
		if (keyStore != null) {
			ssl.setKeyStore(keyStore);
			ssl.setKeyStorePassword("secret");
			ssl.setKeyStoreType(getStoreType(keyStore));
		}
		if (trustStore != null) {
			ssl.setTrustStore(trustStore);
			ssl.setTrustStorePassword("secret");
			ssl.setTrustStoreType(getStoreType(trustStore));
		}
		if (ciphers != null) {
			ssl.setCiphers(ciphers);
		}
		if (supportedProtocols != null) {
			ssl.setEnabledProtocols(supportedProtocols);
		}
		return ssl;
	}

	protected void testRestrictedSSLProtocolsAndCipherSuites(String[] protocols, String[] ciphers) throws Exception {
		AbstractServletWebServerFactory factory = getFactory();
<<<<<<< HEAD
		factory.setSsl(getSsl(null, "password", "src/test/resources/restricted.jks", null,
				protocols, ciphers));
		this.webServer = factory.getWebServer(
				new ServletRegistrationBean<>(new ExampleServlet(true, false), "/hello"));
=======
		factory.setSsl(getSsl(null, "password", "src/test/resources/test.jks", null, protocols, ciphers));
		this.webServer = factory.getWebServer(new ServletRegistrationBean<>(new ExampleServlet(true, false), "/hello"));
>>>>>>> c6c139d9
		this.webServer.start();
		SSLConnectionSocketFactory socketFactory = new SSLConnectionSocketFactory(
<<<<<<< HEAD
				new SSLContextBuilder()
						.loadTrustMaterial(null, new TrustSelfSignedStrategy()).build());
		HttpClient httpClient = HttpClients.custom().setSSLSocketFactory(socketFactory)
				.build();
		HttpComponentsClientHttpRequestFactory requestFactory = new HttpComponentsClientHttpRequestFactory(
				httpClient);
		assertThat(getResponse(getLocalUrl("https", "/hello"), requestFactory))
				.contains("scheme=https");
=======
				new SSLContextBuilder().loadTrustMaterial(null, new TrustSelfSignedStrategy()).build());

		HttpClient httpClient = HttpClients.custom().setSSLSocketFactory(socketFactory).build();
		HttpComponentsClientHttpRequestFactory requestFactory = new HttpComponentsClientHttpRequestFactory(httpClient);

		assertThat(getResponse(getLocalUrl("https", "/hello"), requestFactory)).contains("scheme=https");
>>>>>>> c6c139d9
	}

	private String getStoreType(String keyStore) {
		return keyStore.endsWith(".p12") ? "pkcs12" : null;
	}

	@Test
	public void defaultSessionTimeout() {
		assertThat(getFactory().getSession().getTimeout()).isEqualTo(Duration.ofMinutes(30));
	}

	@Test
	public void persistSession() throws Exception {
		AbstractServletWebServerFactory factory = getFactory();
		factory.getSession().setPersistent(true);
		this.webServer = factory.getWebServer(sessionServletRegistration());
		this.webServer.start();
		String s1 = getResponse(getLocalUrl("/session"));
		String s2 = getResponse(getLocalUrl("/session"));
		this.webServer.stop();
		this.webServer = factory.getWebServer(sessionServletRegistration());
		this.webServer.start();
		String s3 = getResponse(getLocalUrl("/session"));
		String message = "Session error s1=" + s1 + " s2=" + s2 + " s3=" + s3;
		assertThat(s2.split(":")[0]).as(message).isEqualTo(s1.split(":")[1]);
		assertThat(s3.split(":")[0]).as(message).isEqualTo(s2.split(":")[1]);
	}

	@Test
	public void persistSessionInSpecificSessionStoreDir() throws Exception {
		AbstractServletWebServerFactory factory = getFactory();
		File sessionStoreDir = this.temporaryFolder.newFolder();
		factory.getSession().setPersistent(true);
		factory.getSession().setStoreDir(sessionStoreDir);
		this.webServer = factory.getWebServer(sessionServletRegistration());
		this.webServer.start();
		getResponse(getLocalUrl("/session"));
		this.webServer.stop();
		File[] dirContents = sessionStoreDir.listFiles((dir, name) -> !(".".equals(name) || "..".equals(name)));
		assertThat(dirContents.length).isGreaterThan(0);
	}

	@Test
	public void getValidSessionStoreWhenSessionStoreNotSet() {
		AbstractServletWebServerFactory factory = getFactory();
		File dir = factory.getValidSessionStoreDir(false);
		assertThat(dir.getName()).isEqualTo("servlet-sessions");
		assertThat(dir.getParentFile()).isEqualTo(new ApplicationTemp().getDir());
	}

	@Test
	public void getValidSessionStoreWhenSessionStoreIsRelative() {
		AbstractServletWebServerFactory factory = getFactory();
		factory.getSession().setStoreDir(new File("sessions"));
		File dir = factory.getValidSessionStoreDir(false);
		assertThat(dir.getName()).isEqualTo("sessions");
		assertThat(dir.getParentFile()).isEqualTo(new ApplicationHome().getDir());
	}

	@Test
	public void getValidSessionStoreWhenSessionStoreReferencesFile() throws Exception {
		AbstractServletWebServerFactory factory = getFactory();
		factory.getSession().setStoreDir(this.temporaryFolder.newFile());
		assertThatIllegalStateException()
				.isThrownBy(() -> factory.getValidSessionStoreDir(false))
				.withMessageContaining("points to a file");
	}

	@Test
	public void sessionCookieConfiguration() {
		AbstractServletWebServerFactory factory = getFactory();
		factory.getSession().getCookie().setName("testname");
		factory.getSession().getCookie().setDomain("testdomain");
		factory.getSession().getCookie().setPath("/testpath");
		factory.getSession().getCookie().setComment("testcomment");
		factory.getSession().getCookie().setHttpOnly(true);
		factory.getSession().getCookie().setSecure(true);
		factory.getSession().getCookie().setMaxAge(Duration.ofSeconds(60));
		final AtomicReference<SessionCookieConfig> configReference = new AtomicReference<>();
		this.webServer = factory.getWebServer((context) -> configReference.set(context.getSessionCookieConfig()));
		SessionCookieConfig sessionCookieConfig = configReference.get();
		assertThat(sessionCookieConfig.getName()).isEqualTo("testname");
		assertThat(sessionCookieConfig.getDomain()).isEqualTo("testdomain");
		assertThat(sessionCookieConfig.getPath()).isEqualTo("/testpath");
		assertThat(sessionCookieConfig.getComment()).isEqualTo("testcomment");
		assertThat(sessionCookieConfig.isHttpOnly()).isTrue();
		assertThat(sessionCookieConfig.isSecure()).isTrue();
		assertThat(sessionCookieConfig.getMaxAge()).isEqualTo(60);
	}

	@Test
	public void sslSessionTracking() {
		AbstractServletWebServerFactory factory = getFactory();
		Ssl ssl = new Ssl();
		ssl.setEnabled(true);
		ssl.setKeyStore("src/test/resources/test.jks");
		ssl.setKeyPassword("password");
		factory.setSsl(ssl);
		factory.getSession().setTrackingModes(EnumSet.of(SessionTrackingMode.SSL));
		AtomicReference<ServletContext> contextReference = new AtomicReference<>();
		this.webServer = factory.getWebServer(contextReference::set);
		assertThat(contextReference.get().getEffectiveSessionTrackingModes())
				.isEqualTo(EnumSet.of(javax.servlet.SessionTrackingMode.SSL));
	}

	@Test
	public void compressionOfResponseToGetRequest() throws Exception {
		assertThat(doTestCompression(10000, null, null)).isTrue();
	}

	@Test
	public void compressionOfResponseToPostRequest() throws Exception {
		assertThat(doTestCompression(10000, null, null, HttpMethod.POST)).isTrue();
	}

	@Test
	public void noCompressionForSmallResponse() throws Exception {
		assertThat(doTestCompression(100, null, null)).isFalse();
	}

	@Test
	public void noCompressionForMimeType() throws Exception {
		String[] mimeTypes = new String[] { "text/html", "text/xml", "text/css" };
		assertThat(doTestCompression(10000, mimeTypes, null)).isFalse();
	}

	@Test
	public void noCompressionForUserAgent() throws Exception {
		assertThat(doTestCompression(10000, null, new String[] { "testUserAgent" })).isFalse();
	}

	@Test
	public void compressionWithoutContentSizeHeader() throws Exception {
		AbstractServletWebServerFactory factory = getFactory();
		Compression compression = new Compression();
		compression.setEnabled(true);
		factory.setCompression(compression);
		this.webServer = factory.getWebServer(new ServletRegistrationBean<>(new ExampleServlet(false, true), "/hello"));
		this.webServer.start();
		TestGzipInputStreamFactory inputStreamFactory = new TestGzipInputStreamFactory();
		Map<String, InputStreamFactory> contentDecoderMap = Collections.singletonMap("gzip",
				(InputStreamFactory) inputStreamFactory);
		getResponse(getLocalUrl("/hello"), new HttpComponentsClientHttpRequestFactory(
				HttpClientBuilder.create().setContentDecoderRegistry(contentDecoderMap).build()));
		assertThat(inputStreamFactory.wasCompressionUsed()).isTrue();
	}

	@Test
	public void mimeMappingsAreCorrectlyConfigured() {
		AbstractServletWebServerFactory factory = getFactory();
		this.webServer = factory.getWebServer();
		Map<String, String> configuredMimeMappings = getActualMimeMappings();
		Collection<MimeMappings.Mapping> expectedMimeMappings = getExpectedMimeMappings();
		configuredMimeMappings.forEach(
				(key, value) -> assertThat(expectedMimeMappings).contains(new MimeMappings.Mapping(key, value)));
		for (MimeMappings.Mapping mapping : expectedMimeMappings) {
			assertThat(configuredMimeMappings).containsEntry(mapping.getExtension(), mapping.getMimeType());
		}
		assertThat(configuredMimeMappings.size()).isEqualTo(expectedMimeMappings.size());
	}

	@Test
	public void rootServletContextResource() {
		AbstractServletWebServerFactory factory = getFactory();
		final AtomicReference<URL> rootResource = new AtomicReference<>();
		this.webServer = factory.getWebServer((servletContext) -> {
			try {
				rootResource.set(servletContext.getResource("/"));
			}
			catch (MalformedURLException ex) {
				throw new ServletException(ex);
			}
		});
		this.webServer.start();
		assertThat(rootResource.get()).isNotNull();
	}

	@Test
	public void customServerHeader() throws Exception {
		AbstractServletWebServerFactory factory = getFactory();
		factory.setServerHeader("MyServer");
		this.webServer = factory.getWebServer(exampleServletRegistration());
		this.webServer.start();
		ClientHttpResponse response = getClientResponse(getLocalUrl("/hello"));
		assertThat(response.getHeaders().getFirst("server")).isEqualTo("MyServer");
	}

	@Test
	public void serverHeaderIsDisabledByDefault() throws Exception {
		AbstractServletWebServerFactory factory = getFactory();
		this.webServer = factory.getWebServer(exampleServletRegistration());
		this.webServer.start();
		ClientHttpResponse response = getClientResponse(getLocalUrl("/hello"));
		assertThat(response.getHeaders().getFirst("server")).isNull();
	}

	@Test
	public void portClashOfPrimaryConnectorResultsInPortInUseException() throws IOException {
		doWithBlockedPort((port) -> {
			assertThatExceptionOfType(RuntimeException.class).isThrownBy(() -> {
				AbstractServletWebServerFactory factory = getFactory();
				factory.setPort(port);
				AbstractServletWebServerFactoryTests.this.webServer = factory.getWebServer();
				AbstractServletWebServerFactoryTests.this.webServer.start();
			}).satisfies((ex) -> handleExceptionCausedByBlockedPort(ex, port));
		});
	}

	@Test
	public void portClashOfSecondaryConnectorResultsInPortInUseException() throws IOException {
		doWithBlockedPort((port) -> {
			assertThatExceptionOfType(RuntimeException.class).isThrownBy(() -> {
				AbstractServletWebServerFactory factory = getFactory();
				addConnector(port, factory);
				AbstractServletWebServerFactoryTests.this.webServer = factory.getWebServer();
				AbstractServletWebServerFactoryTests.this.webServer.start();
			}).satisfies((ex) -> handleExceptionCausedByBlockedPort(ex, port));
		});
	}

	@Test
	public void localeCharsetMappingsAreConfigured() {
		AbstractServletWebServerFactory factory = getFactory();
		Map<Locale, Charset> mappings = new HashMap<>();
		mappings.put(Locale.GERMAN, StandardCharsets.UTF_8);
		factory.setLocaleCharsetMappings(mappings);
		this.webServer = factory.getWebServer();
		assertThat(getCharset(Locale.GERMAN)).isEqualTo(StandardCharsets.UTF_8);
		assertThat(getCharset(Locale.ITALIAN)).isNull();
	}

	@Test
	public void jspServletInitParameters() throws Exception {
		Map<String, String> initParameters = new HashMap<>();
		initParameters.put("a", "alpha");
		AbstractServletWebServerFactory factory = getFactory();
		factory.getJsp().setInitParameters(initParameters);
		this.webServer = factory.getWebServer();
		Assume.assumeThat(getJspServlet(), notNullValue());
		JspServlet jspServlet = getJspServlet();
		assertThat(jspServlet.getInitParameter("a")).isEqualTo("alpha");
	}

	@Test
	public void jspServletIsNotInDevelopmentModeByDefault() throws Exception {
		AbstractServletWebServerFactory factory = getFactory();
		this.webServer = factory.getWebServer();
		Assume.assumeThat(getJspServlet(), notNullValue());
		JspServlet jspServlet = getJspServlet();
		EmbeddedServletOptions options = (EmbeddedServletOptions) ReflectionTestUtils.getField(jspServlet, "options");
		assertThat(options.getDevelopment()).isFalse();
	}

	@Test
	public void faultyFilterCausesStartFailure() {
		AbstractServletWebServerFactory factory = getFactory();
		factory.addInitializers((servletContext) -> servletContext.addFilter("faulty", new Filter() {

			@Override
			public void init(FilterConfig filterConfig) throws ServletException {
				throw new ServletException("Faulty filter");
			}

			@Override
			public void doFilter(ServletRequest request, ServletResponse response, FilterChain chain)
					throws IOException, ServletException {
				chain.doFilter(request, response);
			}

			@Override
			public void destroy() {
			}

<<<<<<< HEAD
				}));
		assertThatExceptionOfType(WebServerException.class)
				.isThrownBy(() -> factory.getWebServer().start());
=======
		}));
		this.thrown.expect(WebServerException.class);
		factory.getWebServer().start();
>>>>>>> c6c139d9
	}

	@Test
	public void sessionConfiguration() {
		AbstractServletWebServerFactory factory = getFactory();
		factory.getSession().setTimeout(Duration.ofSeconds(123));
		factory.getSession().setTrackingModes(EnumSet.of(SessionTrackingMode.COOKIE, SessionTrackingMode.URL));
		factory.getSession().getCookie().setName("testname");
		factory.getSession().getCookie().setDomain("testdomain");
		factory.getSession().getCookie().setPath("/testpath");
		factory.getSession().getCookie().setComment("testcomment");
		factory.getSession().getCookie().setHttpOnly(true);
		factory.getSession().getCookie().setSecure(true);
		factory.getSession().getCookie().setMaxAge(Duration.ofMinutes(1));
		AtomicReference<ServletContext> contextReference = new AtomicReference<>();
		factory.getWebServer(contextReference::set).start();
		ServletContext servletContext = contextReference.get();
		assertThat(servletContext.getEffectiveSessionTrackingModes())
				.isEqualTo(EnumSet.of(javax.servlet.SessionTrackingMode.COOKIE, javax.servlet.SessionTrackingMode.URL));
		assertThat(servletContext.getSessionCookieConfig().getName()).isEqualTo("testname");
		assertThat(servletContext.getSessionCookieConfig().getDomain()).isEqualTo("testdomain");
		assertThat(servletContext.getSessionCookieConfig().getPath()).isEqualTo("/testpath");
		assertThat(servletContext.getSessionCookieConfig().getComment()).isEqualTo("testcomment");
		assertThat(servletContext.getSessionCookieConfig().isHttpOnly()).isTrue();
		assertThat(servletContext.getSessionCookieConfig().isSecure()).isTrue();
		assertThat(servletContext.getSessionCookieConfig().getMaxAge()).isEqualTo(60);
	}

	@Test
	public void servletContextListenerContextDestroyedIsCalledWhenContainerIsStopped() throws Exception {
		ServletContextListener listener = mock(ServletContextListener.class);
		this.webServer = getFactory().getWebServer((servletContext) -> servletContext.addListener(listener));
		this.webServer.start();
		this.webServer.stop();
		verify(listener).contextDestroyed(any(ServletContextEvent.class));
	}

<<<<<<< HEAD
	@Test
	public void exceptionThrownOnLoadFailureIsRethrown() {
		AbstractServletWebServerFactory factory = getFactory();
		this.webServer = factory.getWebServer((context) -> context
				.addServlet("failing", FailingServlet.class).setLoadOnStartup(0));
		assertThatExceptionOfType(WebServerException.class)
				.isThrownBy(this.webServer::start)
				.satisfies(this::wrapsFailingServletException);
	}

	private void wrapsFailingServletException(WebServerException ex) {
		Throwable cause = ex.getCause();
		while (cause != null) {
			if (cause instanceof FailingServletException) {
				return;
			}
			cause = cause.getCause();
		}
		fail("Exception did not wrap FailingServletException");
	}

	protected abstract void addConnector(int port,
			AbstractServletWebServerFactory factory);
=======
	protected abstract void addConnector(int port, AbstractServletWebServerFactory factory);
>>>>>>> c6c139d9

	protected abstract void handleExceptionCausedByBlockedPort(RuntimeException ex, int blockedPort);

	private boolean doTestCompression(int contentSize, String[] mimeTypes, String[] excludedUserAgents)
			throws Exception {
		return doTestCompression(contentSize, mimeTypes, excludedUserAgents, HttpMethod.GET);
	}

	private boolean doTestCompression(int contentSize, String[] mimeTypes, String[] excludedUserAgents,
			HttpMethod method) throws Exception {
		String testContent = setUpFactoryForCompression(contentSize, mimeTypes, excludedUserAgents);
		TestGzipInputStreamFactory inputStreamFactory = new TestGzipInputStreamFactory();
		Map<String, InputStreamFactory> contentDecoderMap = Collections.singletonMap("gzip",
				(InputStreamFactory) inputStreamFactory);
		String response = getResponse(getLocalUrl("/test.txt"), method,
				new HttpComponentsClientHttpRequestFactory(HttpClientBuilder.create().setUserAgent("testUserAgent")
						.setContentDecoderRegistry(contentDecoderMap).build()));
		assertThat(response).isEqualTo(testContent);
		return inputStreamFactory.wasCompressionUsed();
	}

	private String setUpFactoryForCompression(int contentSize, String[] mimeTypes, String[] excludedUserAgents) {
		char[] chars = new char[contentSize];
		Arrays.fill(chars, 'F');
		String testContent = new String(chars);
		AbstractServletWebServerFactory factory = getFactory();
		Compression compression = new Compression();
		compression.setEnabled(true);
		if (mimeTypes != null) {
			compression.setMimeTypes(mimeTypes);
		}
		if (excludedUserAgents != null) {
			compression.setExcludedUserAgents(excludedUserAgents);
		}
		factory.setCompression(compression);
		factory.addInitializers(new ServletRegistrationBean<HttpServlet>(new HttpServlet() {

			@Override
			protected void service(HttpServletRequest req, HttpServletResponse resp) throws IOException {
				resp.setContentType("text/plain");
				resp.setContentLength(testContent.length());
				resp.getWriter().write(testContent);
				resp.getWriter().flush();
			}

		}, "/test.txt"));
		this.webServer = factory.getWebServer();
		this.webServer.start();
		return testContent;
	}

	protected abstract Map<String, String> getActualMimeMappings();

	protected Collection<MimeMappings.Mapping> getExpectedMimeMappings() {
		return MimeMappings.DEFAULT.getAll();
	}

	protected abstract Charset getCharset(Locale locale);

	private void addTestTxtFile(AbstractServletWebServerFactory factory) throws IOException {
		FileCopyUtils.copy("test", new FileWriter(this.temporaryFolder.newFile("test.txt")));
		factory.setDocumentRoot(this.temporaryFolder.getRoot());
	}

	protected String getLocalUrl(String resourcePath) {
		return getLocalUrl("http", resourcePath);
	}

	protected String getLocalUrl(String scheme, String resourcePath) {
		return scheme + "://localhost:" + this.webServer.getPort() + resourcePath;
	}

	protected String getLocalUrl(int port, String resourcePath) {
		return "http://localhost:" + port + resourcePath;
	}

	protected String getResponse(String url, String... headers) throws IOException, URISyntaxException {
		return getResponse(url, HttpMethod.GET, headers);
	}

	protected String getResponse(String url, HttpMethod method, String... headers)
			throws IOException, URISyntaxException {
		try (ClientHttpResponse response = getClientResponse(url, method, headers)) {
			return StreamUtils.copyToString(response.getBody(), StandardCharsets.UTF_8);
		}
	}

	protected String getResponse(String url, HttpComponentsClientHttpRequestFactory requestFactory, String... headers)
			throws IOException, URISyntaxException {
		return getResponse(url, HttpMethod.GET, requestFactory, headers);
	}

	protected String getResponse(String url, HttpMethod method, HttpComponentsClientHttpRequestFactory requestFactory,
			String... headers) throws IOException, URISyntaxException {
		try (ClientHttpResponse response = getClientResponse(url, method, requestFactory, headers)) {
			return StreamUtils.copyToString(response.getBody(), StandardCharsets.UTF_8);
		}
	}

	protected ClientHttpResponse getClientResponse(String url, String... headers)
			throws IOException, URISyntaxException {
		return getClientResponse(url, HttpMethod.GET, headers);
	}

	protected ClientHttpResponse getClientResponse(String url, HttpMethod method, String... headers)
			throws IOException, URISyntaxException {
		return getClientResponse(url, method, new HttpComponentsClientHttpRequestFactory() {

			@Override
			protected HttpContext createHttpContext(HttpMethod httpMethod, URI uri) {
				return AbstractServletWebServerFactoryTests.this.httpClientContext;
			}

		}, headers);
	}

	protected ClientHttpResponse getClientResponse(String url, HttpMethod method,
			HttpComponentsClientHttpRequestFactory requestFactory, String... headers)
			throws IOException, URISyntaxException {
		ClientHttpRequest request = requestFactory.createRequest(new URI(url), method);
		request.getHeaders().add("Cookie", "JSESSIONID=" + "123");
		for (String header : headers) {
			String[] parts = header.split(":");
			request.getHeaders().add(parts[0], parts[1]);
		}
		ClientHttpResponse response = request.execute();
		return response;
	}

	protected void assertForwardHeaderIsUsed(ServletWebServerFactory factory) throws IOException, URISyntaxException {
		this.webServer = factory.getWebServer(new ServletRegistrationBean<>(new ExampleServlet(true, false), "/hello"));
		this.webServer.start();
		assertThat(getResponse(getLocalUrl("/hello"), "X-Forwarded-For:140.211.11.130"))
				.contains("remoteaddr=140.211.11.130");
	}

	protected abstract AbstractServletWebServerFactory getFactory();

	protected abstract org.apache.jasper.servlet.JspServlet getJspServlet() throws Exception;

	protected ServletContextInitializer exampleServletRegistration() {
		return new ServletRegistrationBean<>(new ExampleServlet(), "/hello");
	}

	@SuppressWarnings("serial")
	private ServletContextInitializer errorServletRegistration() {
		ServletRegistrationBean<ExampleServlet> bean = new ServletRegistrationBean<>(new ExampleServlet() {

			@Override
			public void service(ServletRequest request, ServletResponse response) {
				throw new RuntimeException("Planned");
			}

		}, "/bang");
		bean.setName("error");
		return bean;
	}

	protected final ServletContextInitializer sessionServletRegistration() {
		ServletRegistrationBean<ExampleServlet> bean = new ServletRegistrationBean<>(new ExampleServlet() {

			@Override
			public void service(ServletRequest request, ServletResponse response) throws IOException {
				HttpSession session = ((HttpServletRequest) request).getSession(true);
				long value = System.currentTimeMillis();
				Object existing = session.getAttribute("boot");
				session.setAttribute("boot", value);
				PrintWriter writer = response.getWriter();
				writer.append(String.valueOf(existing) + ":" + value);
			}

		}, "/session");
		bean.setName("session");
		return bean;
	}

	protected final void doWithBlockedPort(BlockedPortAction action) throws IOException {
		int port = SocketUtils.findAvailableTcpPort(40000);
		ServerSocket serverSocket = new ServerSocket();
		for (int i = 0; i < 10; i++) {
			try {
				serverSocket.bind(new InetSocketAddress(port));
				break;
			}
			catch (Exception ex) {
			}
		}
		try {
			action.run(port);
		}
		finally {
			serverSocket.close();
		}
	}

	private KeyStore loadStore() throws KeyStoreException, IOException, NoSuchAlgorithmException, CertificateException {
		KeyStore keyStore = KeyStore.getInstance("JKS");
		Resource resource = new ClassPathResource("test.jks");
		try (InputStream inputStream = resource.getInputStream()) {
			keyStore.load(inputStream, "secret".toCharArray());
			return keyStore;
		}
	}

	private class TestGzipInputStreamFactory implements InputStreamFactory {

		private final AtomicBoolean requested = new AtomicBoolean(false);

		@Override
		public InputStream create(InputStream in) throws IOException {
			if (this.requested.get()) {
				throw new IllegalStateException("On deflated InputStream already requested");
			}
			this.requested.set(true);
			return new GZIPInputStream(in);
		}

		public boolean wasCompressionUsed() {
			return this.requested.get();
		}

	}

	@SuppressWarnings("serial")
	private static class InitCountingServlet extends GenericServlet {

		private int initCount;

		@Override
		public void init() {
			this.initCount++;
		}

		@Override
		public void service(ServletRequest req, ServletResponse res) {
		}

		public int getInitCount() {
			return this.initCount;
		}

	}

	public interface BlockedPortAction {

		void run(int port);

	}

	/**
	 * {@link TrustSelfSignedStrategy} that also validates certificate serial number.
	 */
	private static final class SerialNumberValidatingTrustSelfSignedStrategy extends TrustSelfSignedStrategy {

		private final String serialNumber;

		private SerialNumberValidatingTrustSelfSignedStrategy(String serialNumber) {
			this.serialNumber = serialNumber;
		}

		@Override
		public boolean isTrusted(X509Certificate[] chain, String authType) throws CertificateException {
			String hexSerialNumber = chain[0].getSerialNumber().toString(16);
			boolean isMatch = hexSerialNumber.equals(this.serialNumber);
			return super.isTrusted(chain, authType) && isMatch;
		}

	}

	public static class FailingServlet extends HttpServlet {

		@Override
		public void init() throws ServletException {
			throw new FailingServletException();
		}

	}

	public static class FailingServletContextListener implements ServletContextListener {

		@Override
		public void contextInitialized(ServletContextEvent sce) {
			throw new FailingServletException();
		}

	}

	private static class FailingServletException extends RuntimeException {

		FailingServletException() {
			super("Init Failure");
		}

	}

}<|MERGE_RESOLUTION|>--- conflicted
+++ resolved
@@ -208,14 +208,7 @@
 		this.webServer.start();
 		int port = this.webServer.getPort();
 		this.webServer.stop();
-<<<<<<< HEAD
-		assertThatIOException()
-				.isThrownBy(() -> getResponse(getLocalUrl(port, "/hello")));
-=======
-		this.thrown.expect(IOException.class);
-		String response = getResponse(getLocalUrl(port, "/hello"));
-		throw new RuntimeException("Unexpected response on port " + port + " : " + response);
->>>>>>> c6c139d9
+		assertThatIOException().isThrownBy(() -> getResponse(getLocalUrl(port, "/hello")));
 	}
 
 	@Test
@@ -286,31 +279,20 @@
 
 	@Test
 	public void contextPathMustStartWithSlash() {
-		assertThatIllegalArgumentException()
-				.isThrownBy(() -> getFactory().setContextPath("missingslash"))
-				.withMessageContaining(
-						"ContextPath must start with '/' and not end with '/'");
+		assertThatIllegalArgumentException().isThrownBy(() -> getFactory().setContextPath("missingslash"))
+				.withMessageContaining("ContextPath must start with '/' and not end with '/'");
 	}
 
 	@Test
 	public void contextPathMustNotEndWithSlash() {
-		assertThatIllegalArgumentException()
-				.isThrownBy(() -> getFactory().setContextPath("extraslash/"))
-				.withMessageContaining(
-						"ContextPath must start with '/' and not end with '/'");
+		assertThatIllegalArgumentException().isThrownBy(() -> getFactory().setContextPath("extraslash/"))
+				.withMessageContaining("ContextPath must start with '/' and not end with '/'");
 	}
 
 	@Test
 	public void contextRootPathMustNotBeSlash() {
-<<<<<<< HEAD
-		assertThatIllegalArgumentException()
-				.isThrownBy(() -> getFactory().setContextPath("/")).withMessageContaining(
-						"Root ContextPath must be specified using an empty string");
-=======
-		this.thrown.expect(IllegalArgumentException.class);
-		this.thrown.expectMessage("Root ContextPath must be specified using an empty string");
-		getFactory().setContextPath("/");
->>>>>>> c6c139d9
+		assertThatIllegalArgumentException().isThrownBy(() -> getFactory().setContextPath("/"))
+				.withMessageContaining("Root ContextPath must be specified using an empty string");
 	}
 
 	@Test
@@ -391,22 +373,11 @@
 		this.webServer = factory.getWebServer(new ServletRegistrationBean<>(new ExampleServlet(true, false), "/hello"));
 		this.webServer.start();
 		SSLConnectionSocketFactory socketFactory = new SSLConnectionSocketFactory(
-<<<<<<< HEAD
-				new SSLContextBuilder()
-						.loadTrustMaterial(null, new TrustSelfSignedStrategy()).build());
-		HttpClient httpClient = HttpClients.custom().setSSLSocketFactory(socketFactory)
-				.build();
-		HttpComponentsClientHttpRequestFactory requestFactory = new HttpComponentsClientHttpRequestFactory(
-				httpClient);
-		assertThatExceptionOfType(SSLException.class).isThrownBy(
-				() -> getResponse(getLocalUrl("https", "/hello"), requestFactory));
-=======
 				new SSLContextBuilder().loadTrustMaterial(null, new TrustSelfSignedStrategy()).build());
 		HttpClient httpClient = HttpClients.custom().setSSLSocketFactory(socketFactory).build();
 		HttpComponentsClientHttpRequestFactory requestFactory = new HttpComponentsClientHttpRequestFactory(httpClient);
-		this.thrown.expect(SSLException.class);
-		getResponse(getLocalUrl("https", "/hello"), requestFactory);
->>>>>>> c6c139d9
+		assertThatExceptionOfType(SSLException.class)
+				.isThrownBy(() -> getResponse(getLocalUrl("https", "/hello"), requestFactory));
 	}
 
 	@Test
@@ -529,43 +500,27 @@
 		assertThat(getResponse(getLocalUrl("https", "/test.txt"), requestFactory)).isEqualTo("test");
 	}
 
-<<<<<<< HEAD
-	@Test
-	public void sslNeedsClientAuthenticationFailsWithoutClientCertificate()
-			throws Exception {
-=======
-	@Test(expected = IOException.class)
+	@Test
 	public void sslNeedsClientAuthenticationFailsWithoutClientCertificate() throws Exception {
->>>>>>> c6c139d9
 		AbstractServletWebServerFactory factory = getFactory();
 		addTestTxtFile(factory);
 		factory.setSsl(getSsl(ClientAuth.NEED, "password", "classpath:test.jks"));
 		this.webServer = factory.getWebServer();
 		this.webServer.start();
 		SSLConnectionSocketFactory socketFactory = new SSLConnectionSocketFactory(
-<<<<<<< HEAD
-				new SSLContextBuilder()
-						.loadTrustMaterial(null, new TrustSelfSignedStrategy()).build());
-		HttpClient httpClient = HttpClients.custom().setSSLSocketFactory(socketFactory)
-				.build();
-		HttpComponentsClientHttpRequestFactory requestFactory = new HttpComponentsClientHttpRequestFactory(
-				httpClient);
-		String localUrl = getLocalUrl("https", "/test.txt");
-		assertThatIOException().isThrownBy(() -> getResponse(localUrl, requestFactory));
-=======
 				new SSLContextBuilder().loadTrustMaterial(null, new TrustSelfSignedStrategy()).build());
 		HttpClient httpClient = HttpClients.custom().setSSLSocketFactory(socketFactory).build();
 		HttpComponentsClientHttpRequestFactory requestFactory = new HttpComponentsClientHttpRequestFactory(httpClient);
-		getResponse(getLocalUrl("https", "/test.txt"), requestFactory);
->>>>>>> c6c139d9
+		String localUrl = getLocalUrl("https", "/test.txt");
+		assertThatIOException().isThrownBy(() -> getResponse(localUrl, requestFactory));
 	}
 
 	@Test
 	public void sslWantsClientAuthenticationSucceedsWithClientCertificate() throws Exception {
 		AbstractServletWebServerFactory factory = getFactory();
 		addTestTxtFile(factory);
-		factory.setSsl(getSsl(ClientAuth.WANT, "password", "classpath:test.jks", null,
-				new String[] { "TLSv1.2" }, null));
+		factory.setSsl(
+				getSsl(ClientAuth.WANT, "password", "classpath:test.jks", null, new String[] { "TLSv1.2" }, null));
 		this.webServer = factory.getWebServer();
 		this.webServer.start();
 		KeyStore keyStore = KeyStore.getInstance(KeyStore.getDefaultType());
@@ -686,34 +641,14 @@
 
 	protected void testRestrictedSSLProtocolsAndCipherSuites(String[] protocols, String[] ciphers) throws Exception {
 		AbstractServletWebServerFactory factory = getFactory();
-<<<<<<< HEAD
-		factory.setSsl(getSsl(null, "password", "src/test/resources/restricted.jks", null,
-				protocols, ciphers));
-		this.webServer = factory.getWebServer(
-				new ServletRegistrationBean<>(new ExampleServlet(true, false), "/hello"));
-=======
-		factory.setSsl(getSsl(null, "password", "src/test/resources/test.jks", null, protocols, ciphers));
+		factory.setSsl(getSsl(null, "password", "src/test/resources/restricted.jks", null, protocols, ciphers));
 		this.webServer = factory.getWebServer(new ServletRegistrationBean<>(new ExampleServlet(true, false), "/hello"));
->>>>>>> c6c139d9
 		this.webServer.start();
 		SSLConnectionSocketFactory socketFactory = new SSLConnectionSocketFactory(
-<<<<<<< HEAD
-				new SSLContextBuilder()
-						.loadTrustMaterial(null, new TrustSelfSignedStrategy()).build());
-		HttpClient httpClient = HttpClients.custom().setSSLSocketFactory(socketFactory)
-				.build();
-		HttpComponentsClientHttpRequestFactory requestFactory = new HttpComponentsClientHttpRequestFactory(
-				httpClient);
-		assertThat(getResponse(getLocalUrl("https", "/hello"), requestFactory))
-				.contains("scheme=https");
-=======
 				new SSLContextBuilder().loadTrustMaterial(null, new TrustSelfSignedStrategy()).build());
-
 		HttpClient httpClient = HttpClients.custom().setSSLSocketFactory(socketFactory).build();
 		HttpComponentsClientHttpRequestFactory requestFactory = new HttpComponentsClientHttpRequestFactory(httpClient);
-
 		assertThat(getResponse(getLocalUrl("https", "/hello"), requestFactory)).contains("scheme=https");
->>>>>>> c6c139d9
 	}
 
 	private String getStoreType(String keyStore) {
@@ -777,8 +712,7 @@
 	public void getValidSessionStoreWhenSessionStoreReferencesFile() throws Exception {
 		AbstractServletWebServerFactory factory = getFactory();
 		factory.getSession().setStoreDir(this.temporaryFolder.newFile());
-		assertThatIllegalStateException()
-				.isThrownBy(() -> factory.getValidSessionStoreDir(false))
+		assertThatIllegalStateException().isThrownBy(() -> factory.getValidSessionStoreDir(false))
 				.withMessageContaining("points to a file");
 	}
 
@@ -987,15 +921,8 @@
 			public void destroy() {
 			}
 
-<<<<<<< HEAD
-				}));
-		assertThatExceptionOfType(WebServerException.class)
-				.isThrownBy(() -> factory.getWebServer().start());
-=======
 		}));
-		this.thrown.expect(WebServerException.class);
-		factory.getWebServer().start();
->>>>>>> c6c139d9
+		assertThatExceptionOfType(WebServerException.class).isThrownBy(() -> factory.getWebServer().start());
 	}
 
 	@Test
@@ -1033,14 +960,12 @@
 		verify(listener).contextDestroyed(any(ServletContextEvent.class));
 	}
 
-<<<<<<< HEAD
 	@Test
 	public void exceptionThrownOnLoadFailureIsRethrown() {
 		AbstractServletWebServerFactory factory = getFactory();
-		this.webServer = factory.getWebServer((context) -> context
-				.addServlet("failing", FailingServlet.class).setLoadOnStartup(0));
-		assertThatExceptionOfType(WebServerException.class)
-				.isThrownBy(this.webServer::start)
+		this.webServer = factory
+				.getWebServer((context) -> context.addServlet("failing", FailingServlet.class).setLoadOnStartup(0));
+		assertThatExceptionOfType(WebServerException.class).isThrownBy(this.webServer::start)
 				.satisfies(this::wrapsFailingServletException);
 	}
 
@@ -1055,11 +980,7 @@
 		fail("Exception did not wrap FailingServletException");
 	}
 
-	protected abstract void addConnector(int port,
-			AbstractServletWebServerFactory factory);
-=======
 	protected abstract void addConnector(int port, AbstractServletWebServerFactory factory);
->>>>>>> c6c139d9
 
 	protected abstract void handleExceptionCausedByBlockedPort(RuntimeException ex, int blockedPort);
 
