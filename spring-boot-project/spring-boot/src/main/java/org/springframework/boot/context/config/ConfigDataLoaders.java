/*
 * Copyright 2012-2023 the original author or authors.
 *
 * Licensed under the Apache License, Version 2.0 (the "License");
 * you may not use this file except in compliance with the License.
 * You may obtain a copy of the License at
 *
 *      https://www.apache.org/licenses/LICENSE-2.0
 *
 * Unless required by applicable law or agreed to in writing, software
 * distributed under the License is distributed on an "AS IS" BASIS,
 * WITHOUT WARRANTIES OR CONDITIONS OF ANY KIND, either express or implied.
 * See the License for the specific language governing permissions and
 * limitations under the License.
 */

package org.springframework.boot.context.config;

import java.io.IOException;
import java.util.ArrayList;
import java.util.Collections;
import java.util.List;

import org.apache.commons.logging.Log;

import org.springframework.boot.BootstrapContext;
import org.springframework.boot.BootstrapRegistry;
import org.springframework.boot.ConfigurableBootstrapContext;
import org.springframework.boot.logging.DeferredLogFactory;
import org.springframework.core.ResolvableType;
import org.springframework.core.io.support.SpringFactoriesLoader;
import org.springframework.core.io.support.SpringFactoriesLoader.ArgumentResolver;
import org.springframework.core.log.LogMessage;
import org.springframework.util.Assert;

/**
<<<<<<< HEAD
 * A collection of {@link ConfigDataLoader} instances loaded via {@code spring.factories}.
 * spring.factories 配置数据加载器集合
=======
 * A collection of {@link ConfigDataLoader} instances loaded through
 * {@code spring.factories}.
>>>>>>> 390892f1
 *
 * @author Phillip Webb
 * @author Madhura Bhave
 */
class ConfigDataLoaders {

	private final Log logger;

	@SuppressWarnings("rawtypes")
	private final List<ConfigDataLoader> loaders;

	private final List<Class<?>> resourceTypes;

	/**
	 * Create a new {@link ConfigDataLoaders} instance.
	 * @param logFactory the deferred log factory
	 * @param bootstrapContext the bootstrap context
	 * @param springFactoriesLoader the loader to use
	 */
	ConfigDataLoaders(DeferredLogFactory logFactory, ConfigurableBootstrapContext bootstrapContext,
			SpringFactoriesLoader springFactoriesLoader) {
		this.logger = logFactory.getLog(getClass());
		ArgumentResolver argumentResolver = ArgumentResolver.of(DeferredLogFactory.class, logFactory);
		argumentResolver = argumentResolver.and(ConfigurableBootstrapContext.class, bootstrapContext);
		argumentResolver = argumentResolver.and(BootstrapContext.class, bootstrapContext);
		argumentResolver = argumentResolver.and(BootstrapRegistry.class, bootstrapContext);
		argumentResolver = argumentResolver.andSupplied(Log.class, () -> {
			throw new IllegalArgumentException("Log types cannot be injected, please use DeferredLogFactory");
		});
		this.loaders = springFactoriesLoader.load(ConfigDataLoader.class, argumentResolver);
		this.resourceTypes = getResourceTypes(this.loaders);
	}

	@SuppressWarnings("rawtypes")
	private List<Class<?>> getResourceTypes(List<ConfigDataLoader> loaders) {
		List<Class<?>> resourceTypes = new ArrayList<>(loaders.size());
		for (ConfigDataLoader<?> loader : loaders) {
			resourceTypes.add(getResourceType(loader));
		}
		return Collections.unmodifiableList(resourceTypes);
	}

	private Class<?> getResourceType(ConfigDataLoader<?> loader) {
		return ResolvableType.forClass(loader.getClass()).as(ConfigDataLoader.class).resolveGeneric();
	}

	/**
	 * Load {@link ConfigData} using the first appropriate {@link ConfigDataLoader}.
	 * @param <R> the resource type
	 * @param context the loader context
	 * @param resource the resource to load
	 * @return the loaded {@link ConfigData}
	 * @throws IOException on IO error
	 */
	<R extends ConfigDataResource> ConfigData load(ConfigDataLoaderContext context, R resource) throws IOException {
		ConfigDataLoader<R> loader = getLoader(context, resource);
		this.logger.trace(LogMessage.of(() -> "Loading " + resource + " using loader " + loader.getClass().getName()));
		return loader.load(context, resource);
	}

	@SuppressWarnings("unchecked")
	private <R extends ConfigDataResource> ConfigDataLoader<R> getLoader(ConfigDataLoaderContext context, R resource) {
		ConfigDataLoader<R> result = null;
		for (int i = 0; i < this.loaders.size(); i++) {
			ConfigDataLoader<?> candidate = this.loaders.get(i);
			if (this.resourceTypes.get(i).isInstance(resource)) {
				ConfigDataLoader<R> loader = (ConfigDataLoader<R>) candidate;
				if (loader.isLoadable(context, resource)) {
					if (result != null) {
						throw new IllegalStateException("Multiple loaders found for resource '" + resource + "' ["
								+ candidate.getClass().getName() + "," + result.getClass().getName() + "]");
					}
					result = loader;
				}
			}
		}
		Assert.state(result != null, () -> "No loader found for resource '" + resource + "'");
		return result;
	}

}<|MERGE_RESOLUTION|>--- conflicted
+++ resolved
@@ -34,13 +34,8 @@
 import org.springframework.util.Assert;
 
 /**
-<<<<<<< HEAD
  * A collection of {@link ConfigDataLoader} instances loaded via {@code spring.factories}.
  * spring.factories 配置数据加载器集合
-=======
- * A collection of {@link ConfigDataLoader} instances loaded through
- * {@code spring.factories}.
->>>>>>> 390892f1
  *
  * @author Phillip Webb
  * @author Madhura Bhave
