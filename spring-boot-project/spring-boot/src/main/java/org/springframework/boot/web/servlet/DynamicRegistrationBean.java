/*
 * Copyright 2012-2023 the original author or authors.
 *
 * Licensed under the Apache License, Version 2.0 (the "License");
 * you may not use this file except in compliance with the License.
 * You may obtain a copy of the License at
 *
 *      https://www.apache.org/licenses/LICENSE-2.0
 *
 * Unless required by applicable law or agreed to in writing, software
 * distributed under the License is distributed on an "AS IS" BASIS,
 * WITHOUT WARRANTIES OR CONDITIONS OF ANY KIND, either express or implied.
 * See the License for the specific language governing permissions and
 * limitations under the License.
 */

package org.springframework.boot.web.servlet;

import jakarta.servlet.Registration;
import jakarta.servlet.ServletContext;
import org.apache.commons.logging.Log;
import org.apache.commons.logging.LogFactory;
<<<<<<< HEAD
=======

import org.springframework.beans.factory.BeanNameAware;
>>>>>>> 390892f1
import org.springframework.core.Conventions;
import org.springframework.util.Assert;
import org.springframework.util.StringUtils;

import java.util.LinkedHashMap;
import java.util.Map;

/**
 * Base class for Servlet 3.0+ {@link jakarta.servlet.Registration.Dynamic dynamic} based
 * registration beans.
 *
 * @param <D> the dynamic registration result
 * @author Phillip Webb
 * @author Moritz Halbritter
 * @since 2.0.0
 */
public abstract class DynamicRegistrationBean<D extends Registration.Dynamic> extends RegistrationBean
		implements BeanNameAware {

	private static final Log logger = LogFactory.getLog(RegistrationBean.class);

	//注册的名称，如果没有指定，将使用bean的名称
	private String name;

	//是否支持异步注册
	private boolean asyncSupported = true;

	private Map<String, String> initParameters = new LinkedHashMap<>();

	private String beanName;

	private boolean ignoreRegistrationFailure;

	/**
	 * Set the name of this registration. If not specified the bean name will be used.
	 * 设置注册的名称，如果没有指定，将使用bean的名称
	 *
	 * @param name the name of the registration
	 */
	public void setName(String name) {
		Assert.hasLength(name, "Name must not be empty");
		this.name = name;
	}

	/**
	 * Sets if asynchronous operations are supported for this registration. If not
	 * specified defaults to {@code true}.
	 * 如果此操作支持异步注册，则支持异步集，如果未指定，则默认为true
	 * @param asyncSupported if async is supported
	 */
	public void setAsyncSupported(boolean asyncSupported) {
		this.asyncSupported = asyncSupported;
	}

	/**
	 * Returns if asynchronous operations are supported for this registration.
	 * 判定当前注册是否支持异步注册
	 * @return if async is supported
	 */
	public boolean isAsyncSupported() {
		return this.asyncSupported;
	}

	/**
	 * Set init-parameters for this registration. Calling this method will replace any
	 * existing init-parameters.
	 * 为此注册设置init参数，调用此方法将替换任何现有的init参数
	 * @param initParameters the init parameters
	 * @see #getInitParameters
	 * @see #addInitParameter
	 */
	public void setInitParameters(Map<String, String> initParameters) {
		Assert.notNull(initParameters, "InitParameters must not be null");
		this.initParameters = new LinkedHashMap<>(initParameters);
	}

	/**
	 * Returns a mutable Map of the registration init-parameters.
	 * 返回注册的初始化参数
	 * @return the init parameters
	 */
	public Map<String, String> getInitParameters() {
		return this.initParameters;
	}

	/**
	 * Add a single init-parameter, replacing any existing parameter with the same name.
	 * 添加一个init参数，用相同的名称替换任何现有的参数
	 * @param name the init-parameter name
	 * @param value the init-parameter value
	 */
	public void addInitParameter(String name, String value) {
		Assert.notNull(name, "Name must not be null");
		this.initParameters.put(name, value);
	}

	// 注册方法的具体实现
	@Override
	protected final void register(String description, ServletContext servletContext) {
		// 抽象方法，交由子类实现
		D registration = addRegistration(description, servletContext);
		if (registration == null) {
			if (this.ignoreRegistrationFailure) {
				logger.info(StringUtils.capitalize(description) + " was not registered (possibly already registered?)");
				return;
			}
			throw new IllegalStateException(
					"Failed to register '%s' on the servlet context. Possibly already registered?"
							.formatted(description));
		}
		// 设置初始化参数，也就是设置 `Map<String, String> initParameters` 参数
		configure(registration);
	}

	/**
	 * Sets whether registration failures should be ignored. If set to true, a failure
	 * will be logged. If set to false, an {@link IllegalStateException} will be thrown.
	 * @param ignoreRegistrationFailure whether to ignore registration failures
	 * @since 3.1.0
	 */
	public void setIgnoreRegistrationFailure(boolean ignoreRegistrationFailure) {
		this.ignoreRegistrationFailure = ignoreRegistrationFailure;
	}

	@Override
	public void setBeanName(String name) {
		this.beanName = name;
	}

	protected abstract D addRegistration(String description, ServletContext servletContext);

	//注册结果及设置参数
	protected void configure(D registration) {
		registration.setAsyncSupported(this.asyncSupported);
		if (!this.initParameters.isEmpty()) {
			registration.setInitParameters(this.initParameters);
		}
	}

	/**
	 * Deduces the name for this registration. Will return user specified name or fallback
<<<<<<< HEAD
	 * to convention based naming.
	 * 推断此注册的名称，将返回用户指定的名称或回退到基于约定的命名
=======
	 * to the bean name. If the bean name is not available, convention based naming is
	 * used.
>>>>>>> 390892f1
	 * @param value the object used for convention based names
	 * @return the deduced name
	 */
	protected final String getOrDeduceName(Object value) {
		if (this.name != null) {
			return this.name;
		}
		if (this.beanName != null) {
			return this.beanName;
		}
		return Conventions.getVariableName(value);
	}

}<|MERGE_RESOLUTION|>--- conflicted
+++ resolved
@@ -20,14 +20,10 @@
 import jakarta.servlet.ServletContext;
 import org.apache.commons.logging.Log;
 import org.apache.commons.logging.LogFactory;
-<<<<<<< HEAD
-=======
-
-import org.springframework.beans.factory.BeanNameAware;
->>>>>>> 390892f1
 import org.springframework.core.Conventions;
 import org.springframework.util.Assert;
 import org.springframework.util.StringUtils;
+import org.springframework.beans.factory.BeanNameAware;
 
 import java.util.LinkedHashMap;
 import java.util.Map;
@@ -166,13 +162,9 @@
 
 	/**
 	 * Deduces the name for this registration. Will return user specified name or fallback
-<<<<<<< HEAD
-	 * to convention based naming.
-	 * 推断此注册的名称，将返回用户指定的名称或回退到基于约定的命名
-=======
 	 * to the bean name. If the bean name is not available, convention based naming is
 	 * used.
->>>>>>> 390892f1
+	 * 推断此注册的名称，将返回用户指定的名称或回退到基于约定的命名
 	 * @param value the object used for convention based names
 	 * @return the deduced name
 	 */
