/*
 * Copyright 2012-2023 the original author or authors.
 *
 * Licensed under the Apache License, Version 2.0 (the "License");
 * you may not use this file except in compliance with the License.
 * You may obtain a copy of the License at
 *
 *      https://www.apache.org/licenses/LICENSE-2.0
 *
 * Unless required by applicable law or agreed to in writing, software
 * distributed under the License is distributed on an "AS IS" BASIS,
 * WITHOUT WARRANTIES OR CONDITIONS OF ANY KIND, either express or implied.
 * See the License for the specific language governing permissions and
 * limitations under the License.
 */

package org.springframework.boot.web.servlet;

import jakarta.servlet.Registration;
import jakarta.servlet.ServletContext;
import org.apache.commons.logging.Log;
import org.apache.commons.logging.LogFactory;
import org.springframework.core.Conventions;
import org.springframework.util.Assert;
import org.springframework.util.StringUtils;
import org.springframework.beans.factory.BeanNameAware;

import java.util.LinkedHashMap;
import java.util.Map;
<<<<<<< HEAD

import java.util.LinkedHashMap;
import java.util.Map;
=======
>>>>>>> 501efad5

/**
 * Base class for Servlet 3.0+ {@link jakarta.servlet.Registration.Dynamic dynamic} based
 * registration beans.
 *
 * @param <D> the dynamic registration result
 * @author Phillip Webb
 * @since 2.0.0
 */
public abstract class DynamicRegistrationBean<D extends Registration.Dynamic> extends RegistrationBean
		implements BeanNameAware {

	private static final Log logger = LogFactory.getLog(RegistrationBean.class);

	//注册的名称，如果没有指定，将使用bean的名称
	private String name;

	//是否支持异步注册
	private boolean asyncSupported = true;

	private Map<String, String> initParameters = new LinkedHashMap<>();

	private String beanName;

	private boolean ignoreRegistrationFailure;

	/**
	 * Set the name of this registration. If not specified the bean name will be used.
	 * 设置注册的名称，如果没有指定，将使用bean的名称
	 *
	 * @param name the name of the registration
	 */
	public void setName(String name) {
		Assert.hasLength(name, "Name must not be empty");
		this.name = name;
	}

	/**
	 * Sets if asynchronous operations are supported for this registration. If not
	 * specified defaults to {@code true}.
	 * 如果此操作支持异步注册，则支持异步集，如果未指定，则默认为true
	 * @param asyncSupported if async is supported
	 */
	public void setAsyncSupported(boolean asyncSupported) {
		this.asyncSupported = asyncSupported;
	}

	/**
	 * Returns if asynchronous operations are supported for this registration.
	 * 判定当前注册是否支持异步注册
	 * @return if async is supported
	 */
	public boolean isAsyncSupported() {
		return this.asyncSupported;
	}

	/**
	 * Set init-parameters for this registration. Calling this method will replace any
	 * existing init-parameters.
	 * 为此注册设置init参数，调用此方法将替换任何现有的init参数
	 * @param initParameters the init parameters
	 * @see #getInitParameters
	 * @see #addInitParameter
	 */
	public void setInitParameters(Map<String, String> initParameters) {
		Assert.notNull(initParameters, "InitParameters must not be null");
		this.initParameters = new LinkedHashMap<>(initParameters);
	}

	/**
	 * Returns a mutable Map of the registration init-parameters.
	 * 返回注册的初始化参数
	 * @return the init parameters
	 */
	public Map<String, String> getInitParameters() {
		return this.initParameters;
	}

	/**
	 * Add a single init-parameter, replacing any existing parameter with the same name.
	 * 添加一个init参数，用相同的名称替换任何现有的参数
	 * @param name the init-parameter name
	 * @param value the init-parameter value
	 */
	public void addInitParameter(String name, String value) {
		Assert.notNull(name, "Name must not be null");
		this.initParameters.put(name, value);
	}

	// 注册方法的具体实现
	@Override
	protected final void register(String description, ServletContext servletContext) {
		// 抽象方法，交由子类实现
		D registration = addRegistration(description, servletContext);
		if (registration == null) {
			if (this.ignoreRegistrationFailure) {
				logger.info(StringUtils.capitalize(description) + " was not registered (possibly already registered?)");
				return;
			}
			throw new IllegalStateException(
					"Failed to register '%s' on the servlet context. Possibly already registered?"
						.formatted(description));
		}
		// 设置初始化参数，也就是设置 `Map<String, String> initParameters` 参数
		configure(registration);
	}

	/**
	 * Sets whether registration failures should be ignored. If set to true, a failure
	 * will be logged. If set to false, an {@link IllegalStateException} will be thrown.
	 * @param ignoreRegistrationFailure whether to ignore registration failures
	 * @since 3.1.0
	 */
	public void setIgnoreRegistrationFailure(boolean ignoreRegistrationFailure) {
		this.ignoreRegistrationFailure = ignoreRegistrationFailure;
	}

	@Override
	public void setBeanName(String name) {
		this.beanName = name;
	}

	protected abstract D addRegistration(String description, ServletContext servletContext);

	//注册结果及设置参数
	protected void configure(D registration) {
		registration.setAsyncSupported(this.asyncSupported);
		if (!this.initParameters.isEmpty()) {
			registration.setInitParameters(this.initParameters);
		}
	}

	/**
	 * Deduces the name for this registration. Will return user specified name or fallback
	 * to the bean name. If the bean name is not available, convention based naming is
	 * used.
	 * 推断此注册的名称，将返回用户指定的名称或回退到基于约定的命名
	 * @param value the object used for convention based names
	 * @return the deduced name
	 */
	protected final String getOrDeduceName(Object value) {
		if (this.name != null) {
			return this.name;
		}
		if (this.beanName != null) {
			return this.beanName;
		}
		return Conventions.getVariableName(value);
	}

}<|MERGE_RESOLUTION|>--- conflicted
+++ resolved
@@ -27,12 +27,6 @@
 
 import java.util.LinkedHashMap;
 import java.util.Map;
-<<<<<<< HEAD
-
-import java.util.LinkedHashMap;
-import java.util.Map;
-=======
->>>>>>> 501efad5
 
 /**
  * Base class for Servlet 3.0+ {@link jakarta.servlet.Registration.Dynamic dynamic} based
