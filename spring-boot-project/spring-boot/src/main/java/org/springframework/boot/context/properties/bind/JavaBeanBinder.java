--- conflicted
+++ resolved
@@ -345,15 +345,12 @@
 			}
 		}
 
-<<<<<<< HEAD
 		//getter方法初始化条件判定
 		private boolean isBetterGetter(Method getter) {
 			return this.getter != null && this.getter.getName().startsWith("is");
 		}
 
 		//初始化setter对象
-=======
->>>>>>> 2f542f6c
 		void addSetter(Method setter) {
 			if (this.setter == null || isBetterSetter(setter)) {
 				this.setter = setter;
