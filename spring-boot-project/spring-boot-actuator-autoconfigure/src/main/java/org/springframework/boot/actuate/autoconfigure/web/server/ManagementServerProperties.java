/*
 * Copyright 2012-2021 the original author or authors.
 *
 * Licensed under the Apache License, Version 2.0 (the "License");
 * you may not use this file except in compliance with the License.
 * You may obtain a copy of the License at
 *
 *      https://www.apache.org/licenses/LICENSE-2.0
 *
 * Unless required by applicable law or agreed to in writing, software
 * distributed under the License is distributed on an "AS IS" BASIS,
 * WITHOUT WARRANTIES OR CONDITIONS OF ANY KIND, either express or implied.
 * See the License for the specific language governing permissions and
 * limitations under the License.
 */

package org.springframework.boot.actuate.autoconfigure.web.server;

import java.net.InetAddress;

import org.springframework.boot.autoconfigure.web.ServerProperties;
import org.springframework.boot.context.properties.ConfigurationProperties;
import org.springframework.boot.context.properties.NestedConfigurationProperty;
import org.springframework.boot.web.server.Ssl;
import org.springframework.util.StringUtils;

/**
 * Properties for the management server (e.g. port and path settings).
 *
 * @author Dave Syer
 * @author Stephane Nicoll
 * @author Vedran Pavic
 * @since 2.0.0
 * @see ServerProperties
 */
@ConfigurationProperties(prefix = "management.server", ignoreUnknownFields = true)
public class ManagementServerProperties {

	/**
	 * Management endpoint HTTP port (uses the same port as the application by default).
	 * Configure a different port to use management-specific SSL.
	 */
	private Integer port;

	/**
	 * Network address to which the management endpoints should bind. Requires a custom
	 * management.server.port.
	 */
	private InetAddress address;

	/**
	 * Management endpoint base path (for instance, {@code '/management'}). Requires a
	 * custom management.server.port.
	 */
	private String basePath = "";

	@NestedConfigurationProperty
	private Ssl ssl;

	/**
	 * Returns the management port or {@code null} if the
	 * {@link ServerProperties#getPort() server port} should be used.
	 * @return the port
	 * @see #setPort(Integer)
	 */
	public Integer getPort() {
		return this.port;
	}

	/**
	 * Sets the port of the management server, use {@code null} if the
	 * {@link ServerProperties#getPort() server port} should be used. Set to 0 to use a
	 * random port or set to -1 to disable.
	 * @param port the port
	 */
	public void setPort(Integer port) {
		this.port = port;
	}

	public InetAddress getAddress() {
		return this.address;
	}

	public void setAddress(InetAddress address) {
		this.address = address;
	}

	public String getBasePath() {
		return this.basePath;
	}

	public void setBasePath(String basePath) {
		this.basePath = cleanBasePath(basePath);
	}

	public Ssl getSsl() {
		return this.ssl;
	}

	public void setSsl(Ssl ssl) {
		this.ssl = ssl;
	}

	private String cleanBasePath(String basePath) {
		String candidate = StringUtils.trimWhitespace(basePath);
		if (StringUtils.hasText(candidate)) {
			if (!candidate.startsWith("/")) {
				candidate = "/" + candidate;
			}
			if (candidate.endsWith("/")) {
				candidate = candidate.substring(0, candidate.length() - 1);
			}
		}
		return candidate;
	}

<<<<<<< HEAD
=======
	/**
	 * Servlet properties.
	 */
	public static class Servlet {

		/**
		 * Management endpoint context-path (for instance, {@code '/management'}).
		 * Requires a custom management.server.port.
		 */
		private String contextPath = "";

		/**
		 * Return the context path with no trailing slash (i.e. the '/' root context is
		 * represented as the empty string).
		 * @return the context path (no trailing slash)
		 * @deprecated since 2.4.0 for removal in 2.6.0 in favor of
		 * {@link ManagementServerProperties#getBasePath()}
		 */
		@Deprecated
		@DeprecatedConfigurationProperty(replacement = "management.server.base-path")
		public String getContextPath() {
			return this.contextPath;
		}

		/**
		 * Set the context path.
		 * @param contextPath the context path
		 * @deprecated since 2.4.0 for removal in 2.6.0 in favor of
		 * {@link ManagementServerProperties#setBasePath(String)}
		 */
		@Deprecated
		public void setContextPath(String contextPath) {
			Assert.notNull(contextPath, "ContextPath must not be null");
			this.contextPath = cleanContextPath(contextPath);
		}

		private String cleanContextPath(String contextPath) {
			if (StringUtils.hasText(contextPath) && contextPath.endsWith("/")) {
				return contextPath.substring(0, contextPath.length() - 1);
			}
			return contextPath;
		}

	}

>>>>>>> daf36dff
}<|MERGE_RESOLUTION|>--- conflicted
+++ resolved
@@ -114,52 +114,4 @@
 		return candidate;
 	}
 
-<<<<<<< HEAD
-=======
-	/**
-	 * Servlet properties.
-	 */
-	public static class Servlet {
-
-		/**
-		 * Management endpoint context-path (for instance, {@code '/management'}).
-		 * Requires a custom management.server.port.
-		 */
-		private String contextPath = "";
-
-		/**
-		 * Return the context path with no trailing slash (i.e. the '/' root context is
-		 * represented as the empty string).
-		 * @return the context path (no trailing slash)
-		 * @deprecated since 2.4.0 for removal in 2.6.0 in favor of
-		 * {@link ManagementServerProperties#getBasePath()}
-		 */
-		@Deprecated
-		@DeprecatedConfigurationProperty(replacement = "management.server.base-path")
-		public String getContextPath() {
-			return this.contextPath;
-		}
-
-		/**
-		 * Set the context path.
-		 * @param contextPath the context path
-		 * @deprecated since 2.4.0 for removal in 2.6.0 in favor of
-		 * {@link ManagementServerProperties#setBasePath(String)}
-		 */
-		@Deprecated
-		public void setContextPath(String contextPath) {
-			Assert.notNull(contextPath, "ContextPath must not be null");
-			this.contextPath = cleanContextPath(contextPath);
-		}
-
-		private String cleanContextPath(String contextPath) {
-			if (StringUtils.hasText(contextPath) && contextPath.endsWith("/")) {
-				return contextPath.substring(0, contextPath.length() - 1);
-			}
-			return contextPath;
-		}
-
-	}
-
->>>>>>> daf36dff
 }