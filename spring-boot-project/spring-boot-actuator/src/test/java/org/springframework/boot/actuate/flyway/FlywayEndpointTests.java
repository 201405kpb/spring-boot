--- conflicted
+++ resolved
@@ -40,21 +40,13 @@
 
 	private final ApplicationContextRunner contextRunner = new ApplicationContextRunner()
 			.withConfiguration(AutoConfigurations.of(FlywayAutoConfiguration.class))
-			.withUserConfiguration(EmbeddedDataSourceConfiguration.class)
-			.withBean("endpoint", FlywayEndpoint.class);
+			.withUserConfiguration(EmbeddedDataSourceConfiguration.class).withBean("endpoint", FlywayEndpoint.class);
 
 	@Test
 	public void flywayReportIsProduced() {
-<<<<<<< HEAD
 		this.contextRunner.run((context) -> {
-			Map<String, FlywayDescriptor> flywayBeans = context
-					.getBean(FlywayEndpoint.class).flywayBeans().getContexts()
-					.get(context.getId()).getFlywayBeans();
-=======
-		new ApplicationContextRunner().withUserConfiguration(Config.class).run((context) -> {
 			Map<String, FlywayDescriptor> flywayBeans = context.getBean(FlywayEndpoint.class).flywayBeans()
 					.getContexts().get(context.getId()).getFlywayBeans();
->>>>>>> 24925c3d
 			assertThat(flywayBeans).hasSize(1);
 			assertThat(flywayBeans.values().iterator().next().getMigrations()).hasSize(3);
 		});
@@ -63,53 +55,16 @@
 	@Test
 	@SuppressWarnings("deprecation")
 	public void whenFlywayHasBeenBaselinedFlywayReportIsProduced() {
-<<<<<<< HEAD
 		this.contextRunner.withBean(FlywayMigrationStrategy.class, () -> (flyway) -> {
 			flyway.setBaselineVersionAsString("2");
 			flyway.baseline();
 			flyway.migrate();
 		}).run((context) -> {
-			Map<String, FlywayDescriptor> flywayBeans = context
-					.getBean(FlywayEndpoint.class).flywayBeans().getContexts()
-					.get(context.getId()).getFlywayBeans();
+			Map<String, FlywayDescriptor> flywayBeans = context.getBean(FlywayEndpoint.class).flywayBeans()
+					.getContexts().get(context.getId()).getFlywayBeans();
 			assertThat(flywayBeans).hasSize(1);
 			assertThat(flywayBeans.values().iterator().next().getMigrations()).hasSize(3);
 		});
-=======
-		new ApplicationContextRunner().withUserConfiguration(BaselinedFlywayConfig.class, Config.class)
-				.run((context) -> {
-					Map<String, FlywayDescriptor> flywayBeans = context.getBean(FlywayEndpoint.class).flywayBeans()
-							.getContexts().get(context.getId()).getFlywayBeans();
-					assertThat(flywayBeans).hasSize(1);
-					assertThat(flywayBeans.values().iterator().next().getMigrations()).hasSize(3);
-				});
-	}
-
-	@Configuration
-	@Import({ EmbeddedDataSourceConfiguration.class, FlywayAutoConfiguration.class })
-	public static class Config {
-
-		@Bean
-		public FlywayEndpoint endpoint(ApplicationContext context) {
-			return new FlywayEndpoint(context);
-		}
-
-	}
-
-	@Configuration
-	public static class BaselinedFlywayConfig {
-
-		@SuppressWarnings("deprecation")
-		@Bean
-		public FlywayMigrationStrategy baseliningMigrationStrategy() {
-			return (flyway) -> {
-				flyway.setBaselineVersionAsString("2");
-				flyway.baseline();
-				flyway.migrate();
-			};
-		}
-
->>>>>>> 24925c3d
 	}
 
 }